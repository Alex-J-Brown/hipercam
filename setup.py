--- conflicted
+++ resolved
@@ -88,11 +88,7 @@
     # your project is installed. For an analysis of "install_requires" vs pip's
     # requirements files see:
     # https://packaging.python.org/en/latest/requirements.html
-<<<<<<< HEAD
-    install_requires=['sep','numpy','astropy','matplotlib', 'numba'],
-=======
     install_requires=['sep','numpy','astropy','matplotlib','requests','cython','numba'],
->>>>>>> 52dcc6dd
 
     # need numpy version 1.12
 
