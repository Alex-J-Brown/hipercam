import sys
import os
from time import gmtime, strftime

import hipercam as hcam
from hipercam import cline, utils
from hipercam.cline import Cline

# get hipercam version to write into the reduce file
from pkg_resources import get_distribution, DistributionNotFound
try:
    hipercam_version = get_distribution('hipercam').version
except DistributionNotFound:
    hipercam_version = 'not found'

__all__ = ['genred',]

################################################
#
# genred -- generates a reduce file
#
################################################

def genred(args=None):
<<<<<<< HEAD
    """``genred apfile rfile comment bias flat dark linear [inst skipbadt
    ncpu extendx ccd location smoothfwhm method beta betamax fwhm
    fwhmmin searchwidth thresh hminref hminnrf rfac rmin rmax sinner
    souter scale psfgfac psfwidth psfpostweak]``
=======
    """``genred apfile rfile comment bias flat dark linear inst [ncpu
    extendx ccd location smoothfwhm method beta betamax fwhm fwhmmin
    searchwidth thresh hminref hminnrf rfac rmin rmax sinner souter
    scale psfgfac psfwidth psfpostweak]``
>>>>>>> 19b420cf

    Generates a reduce file as needed by |reduce| or |psf_reduce|. You
    give it the name of an aperture file and a few other parameters
    and it will write out a reduce file which you can then refine by
    hand. A few simplifying assumptions are made, e.g. that the target
    is called '1'; see below for more.  This script effectively
    defines the format of reduce files. The script attempts above all
    to generate a self-consistent reduce file.  e.g. if there are no
    apertures in CCD 5, it does not attempt to plot any corresponding
    light curves.

<<<<<<< HEAD
    To avoid excessive prompting, |genred| has many hidden parameters. The
    very first time you use it on a run, specify ``prompt`` on the command line
    to see all of these.  They are chosen to be the parameters most likely to
    vary with telescope or conditions; many others are left at default values
    and require editing to change. If you find yourself repeatedly editing a
=======
    To avoid excessive prompting, |genred| has many hidden
    parameters. The very first time you use it on a run, specify
    ``prompt`` on the command line to see all of these.  They are
    chosen to be the parameters most likely to vary with telescope or
    conditions; many others are left at default values and require
    editing to change. If you find yourself repeatedly editing a
>>>>>>> 19b420cf
    parameter, let me know and I will add it to this routine.

    Parameters:

        apfile : string
           the input aperture file created using |setaper| (default extension
           .ape). This will be read for the targets. The main target will be
           assumed to have been called '1', the main comparison '2'. If there
           is a '3' it will be plotted relative to '2'; all others will be
           ignored for plotting purposes. Target '2' will be used to define
           the position and transmission plots for one CCD only [user
           definable]. Target '1' will be used for the seeing plot unless it
           is linked when target '2' will be used instead.

        rfile : string
<<<<<<< HEAD
           the output reduce file created by this script. The main
           target will be assumed to have been called '1', the main
           comparison '2'. If there is a '3' it will be plotted
           relative to '2'; all others will be ignored for plotting
=======
           the output reduce file created using |setaper|. This will be read
           for the targets. The main target will be assumed to have been
           called '1', the main comparison '2'. If there is a '3' it will be
           plotted relative to '2'; all others will be ignored for plotting
>>>>>>> 19b420cf
           purposes.

        comment : string
           comment to add near the top of the reduce file. Obvious things to say
           are the target name and the name of the observer for instance.

        bias : string
           Name of bias frame; 'none' to ignore.

        flat : string
           Name of flat field frame; 'none' to ignore.

        dark : string
           Name of dark frame; 'none' to ignore.

        linear : string
           light curve plot linear (else magnitudes)

        inst : string [hidden]
           the instrument (needed to set nonlinearity and saturation levels for
           warning purposes. Possible options listed.

        skipbadt : bool [hidden]
           whether to skip data with bad times or not. Should be True
           for ULTRACAM and ULTRASPEC; False for HiPERCAM.

        ncpu : int [hidden]
           some increase in speed can be obtained by running the
           reduction in parallel. This parameter is the number of CPUs
           to use. The parellisation is over the CCDs, and there is no
           point having ncpu greater than the number of CCDs, but it should
           ideally equal the number of CCDs. There is no point using this
           for single CCD reduction.

        ngroup : int [hidden, if ncpu > 1]
           to reduce parallelisation overheads, this parameter means
           that ngroup frames are read before being split up for the
           parallisation step is applied.

        extendx : float [hidden]
           how many minutes to extend light curve plot by at a time

        ccd : string [hidden]
           label of the (single) CCD used for the position plot

        location : string [hidden]
           whether to reposition apertures or leave them fixed.

        toffset : int [hidden]
           integer offset to subtract from the MJD times in order to
           reduce round-off.  i.e. rather 55678.123456789, if you
           specified toffset=55600, you would reduce the round-off
           error by a factor ~1000. With typical MJDs, round off is
           around the 0.5 microsecond level. If you want to improve on
           that, set an appropriate offset value. It is set by default
           to 0, i.e. it will be 0 unless you explicitly set it
           otherwise. The value used is recorded in the log
           file. toffset must be >= 0.

        smoothfwhm : float [hidden]
           FWHM to use for smoothing during initial search [binned pixels]

        fft : bool [hidden]
           whether or not to use FFTs when carrying out the convolution
           operation used in the initial search. No effect on results,
           but could be faster for large values of smoothfwhm.

        method : string
           profile fitting method. 'g' for gaussian, 'm' for moffat

        beta : float [hidden]
           default Moffat exponent to use to start fitting

        betamax : float [hidden]
           maximum Moffat exponent to pass on to subsequent fits. Prevents
           it wandering to silly values which can happen.

        fwhm : float [hidden]
           the default FWHM to use when fitting [unbinned pixels].

        fwhmmin : float [hidden]
           the default FWHM to use when fitting [unbinned pixels].

        searchwidth : int [hidden]
           half width in (binned) pixels for the target searches

        fitwidth : int [hidden]
           half width in (binned) pixels for the profile fits

        maxshift : float [hidden]
           maximum shift of non-reference targets relative to the initial
           positions derived from the reference targets. The reference targets
           should give good initial positions, thus this can be set to quite a
           small value to improve robustness against duff positions, caused
           e.g. by cosmic rays or field crowding in periods of bad seeing. Use
           linked apertures for more difficult cases still.

        thresh : float [hidden]
           RMS rejection threshold for profile fits.

        hminref : float [hidden]
           minimum peak height for a fit to a reference aperture to be
           accepted. This applies to the peak height in the *smoothed* image
           used during the initial search as well as the peak height after
           profile fitting. It is the check on the smoothed image that is more
           consistent since the seeing-limited peak height can be highly
           variable, and the more stringent since smoothing reduces the peak
           height by seeing**2/(seeing**2+smoothfwhm**2) where 'seeing' is the
           FWHM of the seeing in binned pixels. If smoothfwhm is chosen to be
           larger than seeing is likely to be, this makes the peak heights
           more consistent so that the thresholding is better behaved. But, it
           means you should use a value lower than you might guess from the
           images.  A peak of height `h` in a smoothed image will contain
           about (seeing**2+smoothfwhm**2)*h counts in total (but fewer if
           binned).

        hminnrf : float [hidden]
           minimum peak height for a fit to a non-reference aperture to be
           accepted. This applies above all to the smoothed peak height as for
           hminref.

        alpha : float [hidden]
           amount by which non-reference apertures are corrected relative to
           their expected positions when reference apertures are enabled. The
           idea is that the positions of non-reference relative to reference
           apertures should vary little, so rather than simply re-positioning
           independently every frame, one might want to build in a bit of past
           history. This can be done by setting alpha small. If alpha = 1,
           then that simply returns to fully independent positioning for each
           frame.

        diff : float [hidden]
           maximum difference in the shifts of reference apertures, when more
           than one has been defined on a CCD. If exceeded, no extraction is
           performed. This is to guard against perturbations of the reference
           apertures by meteors, cosmic rays and the like. [unbinned pixels]

        rfac : float [hidden]
           target aperture radius relative to the FWHM for 'variable' aperture
           photometry. Usual values 1.5 to 2.5.

        rmin : float [hidden]
           minimum target aperture radius [unbinned pixels]

        rmax : float [hidden]
           maximum target aperture radius [unbinned pixels]

        sinner : float [hidden]
           inner sky aperture radius [unbinned pixels]

        souter : float [hidden]
           outer sky aperture radius [unbinned pixels]

        readout : float | string [hidden]
           readout noise, RMS ADU. Can either be a single value or an hcm file.

        gain : float [hidden]
           gain, electrons per ADU. Can either be a single value or an hcm file.

        scale : float [hidden]
           image scale in arcsec/pixel

        psfgfac : float [hidden]
            multiple of FWHM used to group objects together for PSF fitting

        psfwidth : int [hidden]
            half-width of box used to extract data around objects for PSF fitting

        psfpostweak : string [hidden]
            During PSF fitting, either hold positions at aperture
            location ('fixed'), or fit as part of PSF model
            ('variable')

        demask: bool [hidden]
            True to attempt to correct for a misplaced frame transfer mask
            that can affect drift mode data. Sympton is a step in the 
            illumination with Y. This will attempt to subtract the median
            in X from each window. Do not use unless you need to.

        dthresh: float [hidden, if demask]
            Threshold (in RMS) to reject pixels in X before taking the
            median to reduce the effect of bright stars on the median
            profile. It does this by takeing the average in the Y direction
            and then rejecting overly bright pixels.
    """

    command, args = utils.script_args(args)

    with Cline('HIPERCAM_ENV', '.hipercam', command, args) as cl:

        # register parameters
        cl.register('apfile', Cline.LOCAL, Cline.PROMPT)
        cl.register('rfile', Cline.GLOBAL, Cline.PROMPT)
        cl.register('comment', Cline.LOCAL, Cline.PROMPT)
        cl.register('bias', Cline.LOCAL, Cline.PROMPT)
        cl.register('flat', Cline.LOCAL, Cline.PROMPT)
        cl.register('dark', Cline.LOCAL, Cline.PROMPT)
        cl.register('linear', Cline.LOCAL, Cline.PROMPT)
        cl.register('inst', Cline.LOCAL, Cline.HIDE)
        cl.register('skipbadt', Cline.LOCAL, Cline.HIDE)
        cl.register('ncpu', Cline.LOCAL, Cline.HIDE)
        cl.register('ngroup', Cline.LOCAL, Cline.HIDE)
        cl.register('extendx', Cline.LOCAL, Cline.HIDE)
        cl.register('ccd', Cline.LOCAL, Cline.HIDE)
        cl.register('location', Cline.LOCAL, Cline.HIDE)
        cl.register('toffset', Cline.LOCAL, Cline.HIDE)
        cl.register('smoothfwhm', Cline.LOCAL, Cline.HIDE)
        cl.register('fft', Cline.LOCAL, Cline.HIDE)
        cl.register('beta', Cline.LOCAL, Cline.HIDE)
        cl.register('betamax', Cline.LOCAL, Cline.HIDE)
        cl.register('fwhm', Cline.LOCAL, Cline.HIDE)
        cl.register('method', Cline.LOCAL, Cline.HIDE)
        cl.register('fwhmmin', Cline.LOCAL, Cline.HIDE)
        cl.register('searchwidth', Cline.LOCAL, Cline.HIDE)
        cl.register('fitwidth', Cline.LOCAL, Cline.HIDE)
        cl.register('maxshift', Cline.LOCAL, Cline.HIDE)
        cl.register('thresh', Cline.LOCAL, Cline.HIDE)
        cl.register('hminref', Cline.LOCAL, Cline.HIDE)
        cl.register('hminnrf', Cline.LOCAL, Cline.HIDE)
        cl.register('alpha', Cline.LOCAL, Cline.HIDE)
        cl.register('diff', Cline.LOCAL, Cline.HIDE)
        cl.register('rfac', Cline.LOCAL, Cline.HIDE)
        cl.register('rmin', Cline.LOCAL, Cline.HIDE)
        cl.register('rmax', Cline.LOCAL, Cline.HIDE)
        cl.register('sinner', Cline.LOCAL, Cline.HIDE)
        cl.register('souter', Cline.LOCAL, Cline.HIDE)
        cl.register('readout', Cline.LOCAL, Cline.HIDE)
        cl.register('gain', Cline.LOCAL, Cline.HIDE)
        cl.register('scale', Cline.LOCAL, Cline.HIDE)
        cl.register('psfgfac', Cline.LOCAL, Cline.HIDE)
        cl.register('psfwidth', Cline.LOCAL, Cline.HIDE)
        cl.register('psfpostweak', Cline.LOCAL, Cline.HIDE)
        cl.register('demask', Cline.LOCAL, Cline.HIDE)
        cl.register('dthresh', Cline.LOCAL, Cline.HIDE)

        # get inputs

        # the aperture file
        apfile = cl.get_value(
            'apfile', 'aperture input file', cline.Fname('aper.ape',hcam.APER)
        )
        # Read the aperture file
        aper = hcam.MccdAper.read(apfile)

        # the reduce file
        rfile = cl.get_value(
            'rfile', 'reduce output file',
            cline.Fname('reduce.red',hcam.RED,cline.Fname.NEW)
        )

        # user comment string
        comment = cl.get_value(
            'comment', 'user comment to add [<cr>'
            ' for newline to get multilines]',''
        )
        if comment == '':
            comment = '# There was no user comment\n'
        else:
            comment_lines = comment.split('<cr>')
            comment = '# User comment:\n#\n# ' + '\n# '.join(comment_lines)

        # ones you might quite often want to change

        # bias frame
        bias = cl.get_value(
            'bias', "bias frame ['none' to ignore]",
            cline.Fname('bias', hcam.HCAM), ignore='none'
        )
        bias = '' if bias is None else bias

        # flat field frame
        flat = cl.get_value(
            'flat', "flat field frame ['none' to ignore]",
            cline.Fname('flat', hcam.HCAM), ignore='none'
        )
        flat = '' if flat is None else flat

        # dark frame
        dark = cl.get_value(
            'dark', "dark field frame ['none' to ignore]",
            cline.Fname('dark', hcam.HCAM), ignore='none'
        )
        dark = '' if dark is None else dark

        # hidden parameters
        inst = cl.get_value(
            'inst', 'instrument (hipercam, ultracam, ultraspec, other)',
            'hipercam', lvals=['hipercam', 'ultracam', 'ultraspec','other']
        )

        if inst == 'hipercam':
            warn_levels = """# Warning levels for instrument = HiPERCAM
warn = 1 50000 64000
warn = 2 50000 64000
warn = 3 50000 64000
warn = 4 50000 64000
warn = 5 50000 64000
"""
            maxcpu = 5
            cl.set_default('skipbadt', False)

        elif inst == 'ultracam':
            warn_levels = """# Warning levels for instrument = ULTRACAM
warn = 1 28000 64000
warn = 2 28000 64000
warn = 3 50000 64000
"""
            maxcpu = 3
            cl.set_default('skipbadt', True)

        elif inst == 'ultraspec':
            warn_levels = """# Warning levels for instrument = ULTRASPEC
warn = 1 60000 64000
"""
            maxcpu = 1
            cl.set_default('skipbadt', True)


        else:
            warn_levels = """# No warning levels have been set!!
# Format: warn = ccd nonlinear saturated, e.g.
# warn = 1 50000 64000
"""
            maxcpu = 20

        if maxcpu > 1:
            ncpu = cl.get_value(
                'ncpu', 'number of CPUs to use (<= number of CCDs)',
                1, 1, maxcpu
            )
        else:
            ncpu = 1

        if ncpu > 1:
            ngroup = cl.get_value(
                'ngroup', 
                'number of frames per group to reduce parallelisation overheads',
                1, 1
            )
        else:
            ngroup = 1

        skipbadt = cl.get_value(
            'skipbadt', 'skip points with bad times or not', True
        )

        linear = cl.get_value(
            'linear', 'linear light curve plot?', False
        )
        linear = 'yes' if linear else 'no'

        extendx = cl.get_value(
            'extendx', 'how much to extend light curve plot [mins]',
            10.,0.01
        )

        if inst == 'ultraspec':
            # only one CCD for ULTRASPEC
            ccd = '1'
        else:
            ccd = cl.get_value(
                'ccd', 'label for the CCD used for the position plot','2'
            )
            if ccd not in aper:
                raise hcam.HipercamError(
                    'CCD {:s} not found in aperture file {:s}'.format(
                        ccd,apfile)
                )

        location = cl.get_value(
            'location', 'aperture location, f(ixed) or v(ariable)',
            'v', lvals=['f','v']
        )
        location = 'variable' if location == 'v' else 'fixed'
        comm_seeing = '#' if location == 'fixed' else ''
        comm_position = '#' if location == 'fixed' else ''

        cl.set_default('toffset',0)
        toffset = cl.get_value(
            'toffset',
            'offset to subtract from the MJD times (to reduce round-off) [days]',0,0
        )

        smooth_fwhm = cl.get_value(
            'smoothfwhm','search smoothing FWHM [binned pixels]',6.,3.
        )

        smooth_fft = cl.get_value(
            'fft','use FFT when smoothing',False
        )

        profile_type = cl.get_value(
            'method', 'profile fit method, g(aussian) or m(offat)',
            'g', lvals=['g','m']
        )
        profile_type = 'gaussian' if profile_type == 'g' else 'moffat'

        beta = cl.get_value(
            'beta','starting value of beta', 4., 3.
        )

        beta_max = cl.get_value(
            'betamax','maximum value of beta to start consecutive fits',
            20., beta
        )

        fwhm = cl.get_value(
            'fwhm','starting FWHM, unbinned pixels', 5., 1.5
        )

        fwhm_min = cl.get_value(
            'fwhmmin','minimum FWHM, unbinned pixels', 1.5, 0.
        )

        search_half_width = cl.get_value(
            'searchwidth', 'half width for initial searches, unbinned pixels', 11, 3
        )

        fit_half_width = cl.get_value(
            'fitwidth', 'half width for profile fits, unbinned pixels', 21, 5
        )

        fit_max_shift = cl.get_value(
            'maxshift', 'maximum non-reference shift, unbinned pixels', 15., 0.
        )

        thresh = cl.get_value(
            'thresh', 'RMS rejection threshold for fits (sigma)', 5., 2.
        )

        height_min_ref = cl.get_value(
            'hminref',
            'minimum peak height for a fit to reference aperture [counts]', 10., 0.
        )

        height_min_nrf = cl.get_value(
            'hminnrf',
            'minimum peak height for a fit to non-reference aperture [counts]', 5., 0.
        )

        fit_alpha = cl.get_value(
            'alpha',
            'non-reference aperture fractional shift parameter (range: (0,1])', 1., 1.e-5, 1.
        )

        fit_diff = cl.get_value(
            'diff',
            'maximum differential reference aperture shift', 2., 1.e-5
        )

        rfac = cl.get_value(
            'rfac','target aperture scale factor', 1.8, 1.0
        )

        rmin = cl.get_value(
            'rmin','minimum target aperture radius [unbinned pixels]', 6., 1.
        )

        rmax = cl.get_value(
            'rmax','maximum target aperture radius [unbinned pixels]', 30., rmin
        )

        sinner = cl.get_value(
            'sinner','inner sky aperture radius [unbinned pixels]', 30., rmax
        )

        souter = cl.get_value(
            'souter','outer sky aperture radius [unbinned pixels]',50.,sinner+1
        )


        readout = cl.get_value(
            'readout', 'readout noise, RMS ADU (float or file name)', '4.5'
        )

        gain = cl.get_value(
            'gain', 'gain, electrons/ADU, (float or file name)', '1.1'
        )

        scale = cl.get_value(
            'scale','image scale [arcsec/unbinned pixel]',0.3,0.001
        )

        psfgfac = cl.get_value(
            'psfgfac','multiple of FWHM used to group objects for PSF fitting', 3, 0.1
        )

        psfwidth = cl.get_value(
            'psfwidth', 'half width for PSF fits, unbinned pixels', 15, 5
        )

        psfpostweak = cl.get_value(
            'psfpostweak', 'locations during PSF fitting stage, f(ixed) or v(ariable)',
            'f', lvals=['f', 'v']
        )
        psfpostweak = 'variable' if psfpostweak == 'v' else 'fixed'

        demask = cl.get_value(
            'demask', 'correct for badly located focal plane mask?',
            False
        )

        if demask:
            dthresh = cl.get_value(
                'dthresh', 'RMS threshold for rejection in X before median',
                3., 0.1
            )
        else:
            dthresh = 3.

    ################################################################
    #
    # all the inputs have now been obtained. Get on with doing stuff

    # Generate the extraction lines. Note that the aperture location
    # parameter maps into the same names as the aperture re-size
    # parameter
    extraction = ''
    for cnam in aper:
        extraction += (
            '{:s} = {:s} normal'
            ' {:.2f} {:.1f} {:.1f}'
            ' 2.5 {:.1f} {:.1f}'
            ' 3.0 {:.1f} {:.1f}\n').format(
                cnam, location, rfac, rmin, rmax,
                sinner, sinner, souter, souter
            )

    # standard colours for CCDs
    if inst == 'hipercam':
        CCD_COLS = {
            '1' : 'purple',
            '2' : 'green',
            '3' : 'orange',
            '4' : 'red',
            '5' : 'darkred'
        }

    elif inst == 'ultracam':
        CCD_COLS = {
            '1' : 'red',
            '2' : 'green',
            '3' : 'blue',
        }

    elif inst == 'ultraspec':
        CCD_COLS = {
            '1' : 'green',
        }

    # Generate the light curve plot lines
    light_plot = ''
    no_light = True
    for cnam in aper:
        ccdaper = aper[cnam]
        if '1' in ccdaper and '2' in ccdaper:
            light_plot += (
                'plot = {:s} 1 2 0 1 {:10s} !  '
                ' # ccd, targ, comp, off, fac, dcol, ecol\n').format(
                    cnam, CCD_COLS[cnam]
                )
            no_light = False

        elif '1' in ccdaper and '2' not in ccdaper:
            light_plot += (
                'plot = {:s} 1 ! 0 1 {:10s} !  '
                ' # ccd, targ, comp, off, fac, dcol, ecol\n').format(
                    cnam, CCD_COLS[cnam]
                )
            no_light = False

        if '2' in ccdaper and '3' in ccdaper:
            light_plot += (
                'plot = {:s} 3 2 0 1 {:10s} !  '
                ' # ccd, targ, domp, off, fac, dcol, ecol\n').format(
                    cnam, CCD_COLS[cnam]
                )
            no_light = False

    if no_light:
        raise hcam.HipercamError(
            'Found no targets for light curve plots in any'
            ' CCD; cannot make light curve plot'
        )

    # Generate the position plot lines
    position_plot = ''
    ccdaper = aper[ccd]
    no_position = True
    if '2' in ccdaper:
        position_plot += (
            '{:s}plot = {:s} 2 {:10s} !  '
            ' # ccd, targ, dcol, ecol\n').format(
                comm_position, ccd, CCD_COLS[ccd]
            )
        no_position = False

    elif '3' in ccdaper:
        position_plot += (
            '{:s}plot = {:s} 3 {:10s} !  '
            ' # ccd, targ, dcol, ecol\n').format(
                comm_position, ccd, CCD_COLS[ccd]
            )
        no_position = False

    elif '1' in ccdaper:
        position_plot += (
            '{:s}plot = {:s} 1 {:10s} !  '
            ' # ccd, targ, dcol, ecol\n').format(
                comm_position, ccd, CCD_COLS[ccd]
            )
        no_position = False

    if no_position:
        raise hcam.HipercamError(
            'Targets 1, 2 and 3 not found in '
            'CCD = {:s}; cannot make position plot'.format(ccd)
        )

    # Generate the transmission plot lines
    transmission_plot = ''
    no_transmission = True
    for cnam in aper:
        ccdaper = aper[cnam]
        if '2' in ccdaper:
            transmission_plot += (
                'plot = {:s} 2 {:10s} !  '
                ' # ccd, targ, dcol, ecol\n').format(
                    cnam, CCD_COLS[cnam]
                )
            no_transmission = False

        elif '3' in ccdaper:
            transmission_plot += (
                'plot = {:s} 3 {:10s} !  '
                ' # ccd, targ, dcol, ecol\n').format(
                    cnam, CCD_COLS[cnam]
                )
            no_transmission = False

        elif '1' in ccdaper:
            transmission_plot += (
                'plot = {:s} 1 {:10s} !  '
                ' # ccd, targ, dcol, ecol\n').format(
                    cnam, CCD_COLS[cnam]
                )
            no_transmission = False

    if no_transmission:
        raise hcam.HipercamError(
            'Targets 1, 2 and 3 not found in any CCDs;'
            ' cannot make transmission plot'
        )

    # Generate the seeing plot lines
    seeing_plot = ''
    no_seeing = True
    for cnam in aper:
        ccdaper = aper[cnam]
        if '1' in ccdaper and not ccdaper['1'].linked:
            seeing_plot += (
                '{:s}plot = {:s} 1 {:10s} !  '
                ' # ccd, targ, dcol, ecol\n').format(
                    comm_seeing, cnam, CCD_COLS[cnam]
                )
            no_seeing = False

        elif '2' in ccdaper and not ccdaper['2'].linked:
            seeing_plot += (
                '{:s}plot = {:s} 2 {:10s} !  '
                ' # ccd, targ, dcol, ecol\n').format(
                    comm_seeing, cnam, CCD_COLS[cnam]
                )
            no_seeing = False

        elif '3' in ccdaper  and not ccdaper['3'].linked:
            seeing_plot += (
                '{:s}plot = {:s} 3 {:10s} !  '
                ' # ccd, targ, dcol, ecol\n').format(
                    comm_seeing, cnam, CCD_COLS[cnam]
                )
            no_seeing = False

    if no_seeing:
        raise hcam.HipercamError(
            'Targets 1, 2 and 3 not found in any CCD'
            ' (or they are linked); cannot make seeing plot'
        )

    # monitor targets (whole lot by default)
    targs = set()
    for cnam in aper:
        ccdaper = aper[cnam]
        for targ in ccdaper:
            targs.add(targ)
    monitor = ''
    for targ in sorted(targs):
        monitor += ('{:s} = NO_EXTRACTION TARGET_SATURATED TARGET_AT_EDGE'
                    ' TARGET_NONLINEAR NO_SKY NO_FWHM NO_DATA SKY_AT_EDGE\n').format(targ)

    # time stamp
    tstamp = strftime("%d %b %Y %H:%M:%S (UTC)", gmtime())

    # finally write out the reduce file.
    with open(rfile, 'w') as fout:
        # write out file
        fout.write(
            TEMPLATE.format(
                version=hcam.REDUCE_FILE_VERSION, apfile=apfile,
                fwhm=fwhm, fwhm_min=fwhm_min, extraction=extraction,
                bias=bias, flat=flat, dark=dark,
                smooth_fwhm=smooth_fwhm, linear=linear,
                light_plot=light_plot, position_plot=position_plot,
                transmission_plot=transmission_plot, seeing_plot=seeing_plot,
                monitor=monitor, comment=comment, tstamp=tstamp,
                hipercam_version=hipercam_version, location=location,
                comm_seeing=comm_seeing, extendx=extendx,
                comm_position=comm_position, scale=scale,
                warn_levels=warn_levels, ncpu=ncpu, ngroup=ngroup,
                search_half_width=search_half_width,
                fit_half_width=fit_half_width, profile_type=profile_type,
                height_min_ref=height_min_ref, height_min_nrf=height_min_nrf,
                beta=beta, beta_max=beta_max, thresh=thresh, readout=readout,
                gain=gain, fit_max_shift=fit_max_shift, fit_alpha=fit_alpha,
                fit_diff=fit_diff, psfgfac=psfgfac, psfpostweak=psfpostweak,
                psfwidth=psfwidth,toffset=toffset,
                smooth_fft='yes' if smooth_fft else 'no',
<<<<<<< HEAD
                skipbadt='yes' if skipbadt else 'no',
=======
                demask='yes' if demask else 'no',
                dthresh=dthresh,
>>>>>>> 19b420cf
            )
        )

    print('Reduce file written to {:s}'.format(rfile))

#################################################################
#
# Below is the template that defines reduce files. It is a single
# string with various string format section {} which get replaced
# by the script. All are done as keys to make the format statement
# easier to follow.
#
#################################################################

TEMPLATE = """#
# This is a HiPERCAM "reduce file" which defines the operation of the
# reduce script. It was written by the HiPERCAM pipeline command
# 'genred'.  It consists of a series of sections each of which
# contains a number of parameters. The file is self-documenting on the
# meaning of these parameters. The idea is that these are to large
# extent unchanging and it would be annoying to be prompted every time
# for them, but it also acts as a record of how reduction was carried
# out and is fed into the log file produce by 'reduce'.

# File written on {tstamp}
#
# HiPERCAM pipeline version: {hipercam_version}
#
{comment}

# Start with some general items that tend not to change
# much. 'version' is the version of the reduce file format which
# changes more slowly than the software does. It must match the same
# parameter in 'reduce' for reduction to proceed. This is
# automatically the case at the time of creation, but old versions of
# the reduce file may become incompatible with later versions of
# reduce. Either they will require updating to be used, or the
# software version can be rolled back to give a compatible version of
# reduce using 'git'. The script 'rupdate', which attempts automatic
# update, may be worth trying if you need to update. It attempts to make
# the minimum changes needed to an old reduce file to run with later
# version dates.

[general]
version = {version} # must be compatible with the version in reduce

ldevice = 1/xs # PGPLOT plot device for light curve plots
lwidth = 0 # light curve plot width, inches, 0 to let program choose
lheight = 0 # light curve plot height, inches

idevice = 2/xs # PGPLOT plot device for image plots [if implot True]
iwidth = 0 # image curve plot width, inches, 0 to let program choose
iheight = 0 # image curve plot height, inches

toffset = {toffset:d} # offset subtracted from the MJD

# skip points with bad times in plots. HiPERCAM has a problem in not
# correcting indicating bad times so one does not usually want to
# skip "bad time" points, whereas one should for ULTRACAM and ULTRASPEC.
skipbadt = {skipbadt}

# series of count levels at which warnings will be triggered for (a)
# non linearity and (b) saturation. Each line starts 'warn =', and is
# then followed by the CCD label, the non-linearity level and the
# saturation level

{warn_levels}

# The aperture reposition and extraction stages can be run in separate
# CPUs in parallel for each CCD offering speed advtages. 'ncpu' is the
# number of CPUs to use for this. The maximum useful and best number
# to use is the number of CCDs in the instrument, e.g. 5 for
# HiPERCAM. You probably also want to leave at least one CPU to do
# other stuff, but if you have more than 2 CPUs, this parameter may
# help speed things. If you use this option (ncpu > 1), then there is
# also an advantage in terms of reducing parallelisation overheads in
# reading frames a few at a time before processing. This is controlled
# using 'ngroup'. i.e. with ngroup=10, 10 full frames are read before
# being processed. This parameter is ignored if ncpu==1

ncpu = {ncpu}
ngroup = {ngroup}

# The next section '[apertures]' defines how the apertures are
# re-positioned from frame to frame. Apertures are re-positioned
# through a combination of a search near a start location followed by
# a 2D profile fit. Several parameters below are associated with this
# process and setting these right can be the key to a successful
# reduction.  If there are reference apertures, they are located first
# to give a mean shift. This is used to avoid the initial search for
# any non-reference apertures which has the advantage of reducing the
# chance of problems. The search is carried out by first extracting a
# sub-window centred on the last good position of a target. This is
# then smoothed by a gaussian (width 'search_smooth_fwhm'), and the
# closest peak to the last valid position higher than
# 'fit_height_min_ref' above background (median of the square box) is
# taken as the initial position for later profile fits. The smoothing
# serves to make the process more robust against cosmic rays. The
# width of the search box ('search_half_width') depends on how good
# the telescope guiding is. It should be large enough to cope with the
# largest likely shift in position between any two consecutive
# frames. Well-chosen reference targets, which should be isolated and
# bright, can help this process a great deal. The threshold is applied
# to the *smoothed* image. This means that it can be significantly
# lower than simply the raw peak height. e.g. a target might have a
# typical peak height around 100, in seeing of 4 pixels FWHM. If you
# smooth by 10 pixels, the peak height will drop to
# 100*4**2/(4**2+10**2) = 14 counts. It will be much more stable as a
# result, but you should then probably choose a threshold of 7 when
# you might have thought 50 was appropriate. The smoothing itself can
# be carried out by direct convolution or by an FFT-based method. The
# end-result is the same either way but for large values of
# 'search_smooth_fwhm', i.e. >> 1, FFTs may offer an advantage
# speed-wise. But the only way to tell is by explicity running with
# 'search_smooth_fft' switched from 'no' to 'yes'.

# The boxes for the fits ('fit_half_width') need to be large enough to
# include the target and a bit of sky to ensure that the FWHM is
# accurately measured, remembering that seeing can flare of course. If
# your target was defocussed, a gaussian or Moffat function will be a
# poor fit and you may be better keeping the FWHM fixed at a large
# value comparable to the widths of your defoccused images (and use
# the gaussian option in such cases). If the apertures are chosen to
# be fixed, there will be no search or fit carried out in which case
# you must choose 'fixed' as well when it comes the extraction since
# otherwise it needs a FWHM. 'fixed' is a last resort and you will
# very likely need to use large aperture radii in the extraction
# section.

# An obscure parameter is 'fit_ndiv'. If this is made > 0, the fit
# routine attempts to allow for pixellation by evaluating the profile
# at multiple points within each pixel of the fit. First it will
# evaluate the profile for every unbinned pixel within a binned pixel
# if the pixels are binned; second, it will evaluate the profile over
# an ndiv by ndiv square grid within each unbinned pixel. Obviously
# this will slow things, but it could help if your images are
# under-sampled. I would always start with fit_ndiv=0, and only raise
# it if the measured FWHM seem to be close to or below two binned
# pixels.

# If you use reference targets (you should if possible), the initial
# positions for the non-reference targets should be good. You can then
# guard further against problems using the parameter 'fit_max_shift'
# to reject positions for the non-reference targets that shift too far
# from the initial guess. 'fit_alpha' is another parameter that
# applies only in this case. If reference apertures are being used,
# the expected locations of non-reference apertures can be predicted
# with some confidence. In this case when the non-reference aperture's
# position is measured, its position will be adjusted by 'fit_alpha'
# times the measured change in its position. Its value is bounded by 0
# < fit_alpha <= 1. "1" just means use the full measured change from
# the current frame to update the position. Anything < 1 builds in a
# bit of past history. The hope is that this could make the aperture
# positioning, especially for faint targets, more robust to cosmic
# rays and other issues.  Of course it will correlate the positions
# from frame to frame. fit_alpha = 0.1 for instance will lead to a
# correlation length ~ 10 frames.

# If you use > 1 reference targets, then the parameter 'fit_diff'
# comes into play.  Multiple reference targets should move together
# and give very consistent shifts. If they don't, then a problem may
# have occurred, e.g. one or more have been affected by a meteor trail
# for instance. The maximum acceptable differential shift is defined
# by 'fit_diff'. If exceeded, then the entire extraction will be
# aborted and positions held fixed.

# To get and idea of the right values of some of these parameters, in
# particular the 'search_half_width', the height thresholds,
# 'fit_max_shift' and 'fit_diff', the easiest approach is probably to
# run a reduction with loose values and see how it goes.

[apertures]
aperfile = {apfile} # file of software apertures for each CCD
location = {location} # aperture locations: 'fixed' or 'variable'

search_half_width = {search_half_width:d} # for initial search for objects around previous position, unbinned pixels
search_smooth_fwhm = {smooth_fwhm:.1f} # smoothing FWHM, binned pixels
search_smooth_fft = {smooth_fft} # use FFTs for smoothing, 'yes' or 'no'.

fit_method = {profile_type} # gaussian or moffat
fit_beta = {beta:.1f} # Moffat exponent
fit_beta_max = {beta_max:.1f} # max Moffat expt for later fits
fit_fwhm = {fwhm:.1f} # FWHM, unbinned pixels
fit_fwhm_min = {fwhm_min:.1f} # Minimum FWHM, unbinned pixels
fit_ndiv = 0 # sub-pixellation factor
fit_fwhm_fixed = no # Might want to set = 'yes' for defocussed images
fit_half_width = {fit_half_width:d} # for fit, unbinned pixels
fit_thresh = {thresh:.2f} # RMS rejection threshold for fits
fit_height_min_ref = {height_min_ref:.1f} # minimum height to accept a fit, reference aperture
fit_height_min_nrf = {height_min_nrf:.1f} # minimum height to accept a fit, non-reference aperture
fit_max_shift = {fit_max_shift:.1f} # max. non-ref. shift, unbinned pixels.
fit_alpha = {fit_alpha:.2f} # Fraction of non-reference aperture shift to apply
fit_diff = {fit_diff:.2f} # Maximum differential shift of multiple reference apertures

# The next lines define how the apertures will be re-sized and how the
# flux will be extracted from the aperture. There is one line per CCD
# with format:

# <CCD label> = <resize> <extract method> [scale min max] [scale min max]
#               [scale min max]

# where: <CCD label> is the CCD label; <resize> is either 'variable'
# or 'fixed' and sets how the aperture size will be determined -- if
# variable it will be scaled relative to the FWHM, so profile fitting
# will be attempted; <extract method> is either 'normal' or 'optimal'
# to say how the flux will be extracted -- 'normal' means a straight
# sum of sky subtracted flux over the aperture, 'optimal' use Tim
# Naylor's profile weighting, and requires profile fits to
# work. Finally there follow a series of numbers in three triplets,
# each of which is a scale factor relative to the FWHM for the
# aperture radius if the 'variable' option was chosen, then a minimum
# and a maximum aperture radius in unbinned pixels.  The three triples
# correspond to the target aperture radius, the inner sky radius and
# finally the outer sky radius. The mininum and maximum also apply if
# you choose 'fixed' apertures and can be used to override whatever
# value comes from the aperture file. A common approach is set them
# equal to each other to give a fixed value, especially for the sky
# where one does not necessarily want the radii to vary.  For PSF
# photometry, all these settings have no effect, but this section can
# still be used to determine which CCDs have fluxes extracted.

[extraction]
{extraction}

# The next lines are specific to the PSF photometry option. 'gfac' is
# used to label the sources according to groups, such that stars
# closer than 'gfac' times the FWHM are labelled in the same
# group. Each group has a PSF model fit independently. The reason
# behind the construction of groups is to reduce the dimensionality of
# the fitting procedure. Usually you want closely seperated stars to
# be fit simultaneously, but too large a value will mean fitting a
# model with many free parameters, which can fail to converge. The
# size of the box over which data is collected for fitting is set by
# 'fit_half_width'. Finally, 'positions' determines whether the star's
# positions should be considered variable in the PSF fitting. If this
# is set to fixed, the positions are held at the locations found in
# the aperture repositioning step, otherwise the positions are refined
# during PSF fitting. This step can fail for PSF photometry of faint
# sources.

[psf_photom]
gfac = {psfgfac:.1f}  # multiple of the FWHM to use in grouping objects
fit_half_width = {psfwidth:d}  # size of window used to collect the data to do the fitting
positions = {psfpostweak:s}   # 'fixed' or 'variable'

# Next lines determine how the sky background level is
# calculated. Note you can only set error = variance if method =
# 'clipped'. 'median' should usually be avoided as it can cause
# noticable steps in light curves. It's here as a comparator.

[sky]
method = clipped # 'clipped' | 'median'
error  = variance # 'variance' | 'photon': first uses actual variance of sky
thresh = 3. # threshold in terms of RMS for 'clipped'

# Calibration frames and constants

# If you specify "!" for the readout, an attempt to estimate it from
# +/- 1 sigma percentiles will be made. This could help if you have no
# bias (and hence variance calculation from the count level will be
# wrong)

[calibration]
crop = yes # Crop calibrations to match the data
bias = {bias} # Bias frame, blank to ignore
flat = {flat} # Flat field frame, blank to ignore
dark = {dark} # Dark frame, blank to ignore
readout = {readout} # RMS ADU. Float or string name of a file or "!" to estimate on the fly
gain = {gain} # Gain, electrons/ADU. Float or string name of a file

# The light curve plot which consists of light curves, X & Y
# poistions, the transmission and seeing. All but the light curves can
# be switched off by commenting them out (in full). First a couple of
# general parameters.

[lcplot]
xrange  = 0 # maximum range in X to plot (minutes), <= 0 for everything
extend_x = {extendx:.2f} # amount by which to extend xrange, minutes.

# The light curve panel (must be present). Mostly obvious, then a
# series of lines, each starting 'plot' which specify one light curve
# to be plotted giving CCD, target, comparison ('!' if you don't want
# a comparison), an additive offset, a multiplicative scaling factor
# and then a colour for the data and a colour for the error bar There
# will always be a light curve plot, whereas later elements are
# optional, therefore the light curve panel is defined to have unit
# height and all others are scaled relative to this.

[light]
linear  = {linear} # linear vertical scale (else magnitudes): 'yes' or 'no'
y_fixed = no # keep a fixed vertical range or not: 'yes' or 'no'
y1 = 0 # initial lower y value
y2 = 0 # initial upper y value. y1=y2 for auto scaling
extend_y = 0.1 # fraction of plot height to extend when rescaling

# line or lines defining the targets to plot
{light_plot}


# The X,Y position panel. Can be commented out if you don't want it
# but make sure to comment it out completely, section name and all
# parameters.  You can have multiple plot lines.

{comm_position}[position]
{comm_position}height = 0.5 # height relative to light curve plot
{comm_position}x_fixed = no # keep X-position vertical range fixed
{comm_position}x_min = -5 # lower limit for X-position
{comm_position}x_max = +5 # upper limit for X-position
{comm_position}y_fixed = no # keep Y-position vertical range fixed
{comm_position}y_min = -5 # lower limit for Y-position
{comm_position}y_max = +5 # upper limit for Y-position
{comm_position}extend_y = 0.2 # Vertical extension fraction if limits exceeded

# line or lines defining the targets to plot
{position_plot}

# The transmission panel. Can be commented out if you don't want one
# but make sure to comment it out completely, section name and all
# parameters.  You can have multiple plot lines. This simply plots the
# flux in whatever apertures are chosen, scaling them by their maximum
# (hence one can sometimes find that what you thought was 100%
# transmission was actually only 50% revealed as the cloud clears).

[transmission]
height = 0.5 # height relative to the light curve plot
ymax = 110 # Maximum transmission to plot (>= 100 to slow replotting)

# line or lines defining the targets to plot
{transmission_plot}

# The seeing plot. Can be commented out if you don't want one but make
# sure to comment it out completely, section name and all
# parameters. You can have multiple plot lines. Don't choose linked
# targets as their FWHMs are not measured.

{comm_seeing}[seeing]
{comm_seeing}height = 0.5 # height relative to the light curve plot
{comm_seeing}ymax = 1.999 # Initial maximum seeing
{comm_seeing}y_fixed = no # fix the seeing scale (or not)
{comm_seeing}scale = {scale:.2f} # Arcsec per unbinned pixel
{comm_seeing}extend_y = 0.2 # Y extension fraction if out of range and not fixed

# line or lines defining the targets to plot
{seeing_plot}

# This option attempts to correct for a badly-positioned focal plane
# mask which combined with a high background can lead to steps in illumination
# in the Y direction. This tries to subtract the median in the X-direction
# of each window. 'dthresh' is a threshold used to reject X pixels prior to
# taking the median.
#

[focal_mask]
demask = {demask}
dthresh = {dthresh}

# Monitor section. This section allows you to monitor particular
# targets for problems. If they occur, then messages will be printed
# to the terminal during reduce. The messages are determined by the
# bitmask flag set during the extraction of each
# target. Possibilities:

#  NO_FWHM           : no FWHM measured
#  NO_SKY            : no sky pixels at all
#  SKY_AT_EDGE       : sky aperture off edge of window
#  TARGET_AT_EDGE    : target aperture off edge of window
#  TARGET_SATURATED  : at least one pixel in target above saturation level
#  TARGET_NONLINEAR  : at least one pixel in target above nonlinear level
#  NO_EXTRACTION     : no extraction possible
#  NO_DATA           : no valid pixels in aperture

# For a target you want to monitor, type its label, '=', then the
# bitmask patterns you want to be flagged up if they are set. This is
# designed mainly for observing, as there is less you can do once the
# data have been taken, but it still may prove useful.

[monitor]
{monitor}
"""<|MERGE_RESOLUTION|>--- conflicted
+++ resolved
@@ -22,17 +22,10 @@
 ################################################
 
 def genred(args=None):
-<<<<<<< HEAD
     """``genred apfile rfile comment bias flat dark linear [inst skipbadt
     ncpu extendx ccd location smoothfwhm method beta betamax fwhm
     fwhmmin searchwidth thresh hminref hminnrf rfac rmin rmax sinner
     souter scale psfgfac psfwidth psfpostweak]``
-=======
-    """``genred apfile rfile comment bias flat dark linear inst [ncpu
-    extendx ccd location smoothfwhm method beta betamax fwhm fwhmmin
-    searchwidth thresh hminref hminnrf rfac rmin rmax sinner souter
-    scale psfgfac psfwidth psfpostweak]``
->>>>>>> 19b420cf
 
     Generates a reduce file as needed by |reduce| or |psf_reduce|. You
     give it the name of an aperture file and a few other parameters
@@ -44,20 +37,12 @@
     apertures in CCD 5, it does not attempt to plot any corresponding
     light curves.
 
-<<<<<<< HEAD
-    To avoid excessive prompting, |genred| has many hidden parameters. The
-    very first time you use it on a run, specify ``prompt`` on the command line
-    to see all of these.  They are chosen to be the parameters most likely to
-    vary with telescope or conditions; many others are left at default values
-    and require editing to change. If you find yourself repeatedly editing a
-=======
     To avoid excessive prompting, |genred| has many hidden
     parameters. The very first time you use it on a run, specify
     ``prompt`` on the command line to see all of these.  They are
     chosen to be the parameters most likely to vary with telescope or
     conditions; many others are left at default values and require
     editing to change. If you find yourself repeatedly editing a
->>>>>>> 19b420cf
     parameter, let me know and I will add it to this routine.
 
     Parameters:
@@ -73,17 +58,10 @@
            is linked when target '2' will be used instead.
 
         rfile : string
-<<<<<<< HEAD
            the output reduce file created by this script. The main
            target will be assumed to have been called '1', the main
            comparison '2'. If there is a '3' it will be plotted
            relative to '2'; all others will be ignored for plotting
-=======
-           the output reduce file created using |setaper|. This will be read
-           for the targets. The main target will be assumed to have been
-           called '1', the main comparison '2'. If there is a '3' it will be
-           plotted relative to '2'; all others will be ignored for plotting
->>>>>>> 19b420cf
            purposes.
 
         comment : string
@@ -811,12 +789,9 @@
                 fit_diff=fit_diff, psfgfac=psfgfac, psfpostweak=psfpostweak,
                 psfwidth=psfwidth,toffset=toffset,
                 smooth_fft='yes' if smooth_fft else 'no',
-<<<<<<< HEAD
                 skipbadt='yes' if skipbadt else 'no',
-=======
                 demask='yes' if demask else 'no',
                 dthresh=dthresh,
->>>>>>> 19b420cf
             )
         )
 
@@ -874,7 +849,7 @@
 toffset = {toffset:d} # offset subtracted from the MJD
 
 # skip points with bad times in plots. HiPERCAM has a problem in not
-# correcting indicating bad times so one does not usually want to
+# correctly indicating bad times so one does not usually want to
 # skip "bad time" points, whereas one should for ULTRACAM and ULTRASPEC.
 skipbadt = {skipbadt}
 
@@ -1162,12 +1137,12 @@
 # line or lines defining the targets to plot
 {seeing_plot}
 
-# This option attempts to correct for a badly-positioned focal plane
-# mask which combined with a high background can lead to steps in illumination
-# in the Y direction. This tries to subtract the median in the X-direction
-# of each window. 'dthresh' is a threshold used to reject X pixels prior to
-# taking the median.
-#
+# This option attempts to correct for a badly-positioned focal plane mask
+# in drift mode which combined with a high background can lead to steps in 
+# illumination in the Y direction. This tries to subtract the median in the
+# X-direction of each window. 'dthresh' is a threshold used to reject X
+# pixels prior to taking the median. The purpose is to prevent the stars
+# from distorting the median. Take care with this option which is experimental.
 
 [focal_mask]
 demask = {demask}
