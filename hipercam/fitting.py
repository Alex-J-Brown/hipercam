# Licensed under a 3-clause BSD style license - see LICENSE.rst
"""
Code for profile fitting. Currently supports symmetric 2D Gaussian and
Moffat profiles plus constants.
"""

from numba import jit
import numpy as np
from scipy.optimize import least_squares
from .core import *
from .window import *
from . import support

__all__ = (
    'combFit', 'fitMoffat', 'fitGaussian', 'moffat', 'gaussian'
)

def combFit(wind, method, sky, height, x, y, fwhm, fwhm_min, fwhm_fix,
            beta, beta_max, beta_fix, read, gain, thresh, ndiv=0):
    """Fits a stellar profile in a :class:Window using either a 2D Gaussian
    or Moffat profile. This is a convenient wrapper of fitMoffat and
    fitGaussian because one often wants both options.

    Arguments::

        wind : :class:`Window`
            the Window containing the stellar profile to fit.

        method : string
            fitting method 'g' for Gaussian, 'm' for Moffat

        sky : float
            initial sky level

        height : float
            initial peak height

        x : float
            initial central X value

        y : float
            initial central Y value

        fwhm : float
            initial FWHM, unbinned pixels.

        fwhm_min : float
            minimum FWHM, unbinned pixels.

        fwhm_fix : bool
            fix the FWHM (i.e. don't fit it)

        beta : float [if method == 'm']
            exponent of Moffat function

        beta_max : float [if method == 'm']
            fix beta (i.e. don't fit it)

        beta_fix : bool [if method == 'm']
            exponent of Moffat function

        read : float | array
            readout noise, RMS ADU

        gain : float | array
            gain, electrons per ADU

        thresh : float
            threshold in terms of RMS for rejection. The RMS is obtained from
            read and gain but scaled by the sqrt(chi**2/d.o.f). Typical value
            = 4

        ndiv : int
            Parameter controlling treatment of sub-pixellation. If ndiv > 0,
            every pixel in `wind` will be sub-divided first into unbinned
            pixels, and then each unbinned pixel will be split into a square
            array of ndiv by ndiv points. The profile will be evaluated and
            averaged over each of these points. Thus if the pixels in `wind`
            are binned xbin by ybin, there will be xbin*ybin*ndiv**2
            evaluations per pixel. This is to cope with the case where the
            seeing is becoming small compared to the pixels, but obviously
            will slow things. To simply evaluate the profile once at the
            centre of each pixel in `wind`, set ndiv = 0.

    Returns:: (pars, epars, extras)

    where::

       pars : tuple
          (sky, height, x, y, fwhm, beta), the fitted parameters
          (`beta` == 0 if `method`=='g')

       epars : tuple
          (esky, eheight, ex, ey, efwhm, ebeta), fitted standard errors.
          `ebeta` == -1 if `method`=='g'; `efwhm` == -1 if the FWHM was fixed
          or it hit the minimum value.

       extras : tuple
          (fit,x,y,sigma,chisq,nok,nrej,npar,message) -- `fit` is an Window
          containing the best fit; `x` and `x` are the X and Y coordinates of
          the pixels, sigma are the final uncertainties used for each pixel,
          any negative were rejected; `chisq` is the chi**2 of the fit; `nok`
          is the number of points fitted; `nrej` is the number rejected;
          `npar` is the number of parameters fitted; `message` summarises the
          fit values. `x`, `y` and `sigma` are all 2D numpy arrays matching
          the dimensions of the data.

    Raises a HipercamError if the leastsq fails.

    """

    if method == 'g':
        # gaussian fit
        (sky, height, x, y, fwhm), \
            (esky, eheight, ex, ey, efwhm), \
            (fit, X, Y, sigma, chisq, nok, nrej, npar) = fitGaussian(
                wind, sky, height, x, y, fwhm, fwhm_min, fwhm_fix,
                read, gain, thresh, ndiv
            )

    elif method == 'm':
        # moffat fit
        (sky, height, x, y, fwhm, beta), \
            (esky, eheight, ex, ey, efwhm, ebeta), \
            (fit, X, Y, sigma, chisq, nok, nrej, npar,nfev) = fitMoffat(
                wind, sky, height, x, y, fwhm, fwhm_min, fwhm_fix,
                beta, beta_max, beta_fix, read, gain, thresh, ndiv
            )

    else:
        raise NotImplementedError(
            '{:s} fitting method not implemented'.format(method)
        )

    if method == 'g':
        message = (
            'x,y = {:.1f}({:.1f}),{:.1f}({:.1f}),'
            ' FWHM = {:.2f}({:.2f}), peak = {:.1f}({:.1f}),'
            ' sky = {:.1f}({:.1f}), counts = {:.0f}, chi**2 = {:.1f}, nok = {:d}, nrej = {:d}'
        ).format(x,ex,y,ey,fwhm,efwhm,height,eheight,sky,esky,fit.sum(),chisq,nok,nrej)
        beta, ebeta = 0., -1.
    elif method == 'm':
        message = (
            'x,y = {:.1f}({:.1f}),{:.1f}({:.1f}),'
            ' FWHM = {:.2f}({:.2f}), peak = {:.1f}({:.1f}),'
            ' sky = {:.1f}({:.1f}), counts = {:.0f}, beta = {:.2f}({:.2f}), chi**2 = {:.1f},'
            ' nok = {:d}, nrej = {:d}'
        ).format(x,ex,y,ey,fwhm,efwhm,height,eheight,sky,esky,fit.sum(),beta,ebeta,chisq,nok,nrej)

    return (
        (sky, height, x, y, fwhm, beta),
        (esky, eheight, ex, ey, efwhm, ebeta),
        (fit, X, Y, sigma, chisq, nok, nrej, npar, message)
    )

##############################
#
# 2D Moffat + constant section
#
##############################

<<<<<<< HEAD
def fitMoffat( wind, sky, height, xcen, ycen, fwhm, fwhm_min, fwhm_max,
=======
def fitMoffat( wind, sky, height, xcen, ycen, fwhm, fwhm_min,
>>>>>>> b620f592
               fwhm_fix, beta, beta_max, beta_fix, read, gain, thresh,
               ndiv, max_nfev=None):
    """Fits the profile of one target in a Window with a symmetric 2D Moffat
    profile plus a constant "c + h/(1+alpha**2)**beta" where r is the distance
    from the centre of the aperture. The constant alpha is determined by the
    parameters `fwhm` and `beta`. The routine returns the fitted parameters,
    the covariances and a few extras including the best fit itself. The FWHM
    can be constrained to lie above a lower limit which can be useful when
    data are heavily binned. If when `fwhm_fix` == False, the first fit with a
    free FWHM fails, the routine will try again with the fwhm held fixed at
    its input value `fwhm`. Similarly the Moffat exponent beta can be limited
    to a maximum value as Moffat profiles are degenerate with Gaussians for
    large beta.

    Arguments::

        wind : :class:`Window`
            the Window with the data to be fitted. Ideally should contain
            only one target, so chopping down to a small region around
            the target of interest is usually a good idea.

        sky : float or None
            initial value of the (assumed constant) sky background (counts
            per pixel). Set None to ignore (i.e. regard as = 0)

        height : float
            initial peak height of profile (counts)

        xcen : float
            initial X value at centre of profile (unbinned absolute
            coordinates)

        ycen : float
            initial Y value at centre of profile (unbinned absolute
            coordinates)

        fwhm : float
            initial FWHM (unbinned pixels).

        fwhm_min : float
            minimum value to allow FWHM to go to. Useful for heavily binned
            data especially where all signal might be in a single pixel to
            prevent going to silly values. Routine first fits with a free
            FWHM. If it goes below this value it tries again, setting to
            this value. (unbinned pixels)

        fwhm_max : float
            maximum value to allow FWHM to go to to avoid crazy results.

        fwhm_fix : bool
            fix the FWHM at the value `fwhm` during fits. Should be a bit
            faster and more robust.

        beta : float
            initial value of Moffat exponent beta

        beta_max : float
<<<<<<< HEAD
            maximum value to allow beta to go to. For large beta, Moffat profiles
            degenerate into guassians. The routines tries with a free beta, but
            restarts if beta goes above this value.
=======
            maximum value to allow beta to go to. For large beta,
            Moffat profiles degenerate into guassians. The routines
            tries with a free beta, but restarts if beta goes above
            this value.
>>>>>>> b620f592

        beta_fix : bool
            fix beta at its initial value during fits. Should be a bit
            faster and more robust.

        read : float | array
            readout noise, from which weights are generated (RMS counts)

        gain : float | array
            gain, from which weights are generated (e- per count)

        thresh : float
            threshold in terms of RMS for rejection. The RMS is obtained from
            read and gain but scaled by the sqrt(chi**2/d.o.f). Typical value
            = 4

        ndiv : int
            Parameter controlling treatment of sub-pixellation. If ndiv > 0,
            every pixel will be sub-divided first into unbinned pixels, and
            then each unbinned pixels will be split into a square array of
            ndiv by ndiv points. The profile will be evaluated and averaged
            over each of these points. Thus if the pixels in `wind` are binned
            xbin by ybin, there will be xbin*ybin*ndiv**2 evaluations per
            pixel. This is to cope with the case where the seeing is becoming
            small compared to the pixels, but obviously will slow things. To
            simply evaluate the profile once at the centre of each pixel in
            `wind`, set ndiv = 0.

        max_nfev : int or None
           maximum number of function evaluations during fits. Passed
           direct to least_squares.

    Returns:: tuple of tuples

        (pars, sigs, extras) where::

           pars : tuple
                (sky, height, xcen, yce, fwhm, beta), the fitted parameters.
                fwhm = fwhm_min if initial fit returns an fwhm < fwhm_min,
                or == initial fwhm if fwhm_fix == True.

           sigs : tuple
                (skye, heighte, xcene, ycene, fwhme, betae), standard errors
                on the fit parameters. If fwhm defaults to `fwhm_min` or
                `fwhm_fix` == True, then `fwhme` will come back as -1.

           extras : tuple
                (fit, x, y, sigma, chisq, nok, nrej, npar, nfev)
                where: `fit` is an :class:`Window` containing the best
                fit; `x` and `y` are the x and y positions of all
                pixels (2D numpy arrays); `sigma` is the final set of
                RMS uncertainties on each pixel (2D numpy array);
                `chisq` is the raw chi**2; `nok` is the number of
                points fitted; `nrej` is the number rejected; `npar`
                is the number of parameters fitted (5 or 6), `nfev` is
                the number of functions evaluations.

    The program re-scales the uncertainties on the fit parameters by
    sqrt(chi**2/ndof) where ndof is the number of degrees of freedom =
    number of points - 5 or 6, depending on the fit. This allows for
    poor values of `read` and `gain` to a certain extent, which happen
    especially if a sky background has been removed at the start. The
    value of `sigma` on any rejected pixel is < 0.

    Raises a HipercamError if the least_squares fails.

    """

<<<<<<< HEAD
    # construct function object for Moffat fit.
    if fwhm_fix and beta_fix:
        mode = 4
    elif fwhm_fix:
        mode = 2
    elif beta_fix:
        mode = 3
    else:
        mode = 1
    if sky is None:
        mode += 4

    mfit = Mfit(wind, read, gain, mode, fwhm, beta)
    mode_switch = False

    while True:

        # retrieve current fit mode
        mode = mfit.mode

        # Rejection loop. There is a break statement at the end of the loop
        # if no pixels have been rejected.

        # set parameters
        param = mfit.set_par(sky, height, xcen, ycen, fwhm, beta)

        # carry out fit
        res = least_squares(
            mfit.fun, param, jac=mfit.jac, method='lm',
            max_nfev=max_nfev
        )
        if not res.success:
            raise HipercamError(res.message)

        # get Jacobian
        J = np.matrix(res.jac)
        try:
            # try / except for singularity
            covar = (J.T*J).I
        except np.linalg.LinAlgError as err:
            raise HipercamError(err)

        param = res.x
        skyf, heightf, xf, yf, fwhmf, betaf = mfit.get_par(param)
        fwhmf = abs(fwhmf)


        if betaf > beta_max and \
           (mode == 1 or mode == 3 or mode == 5 or mode == mfit) and betaf > beta_max:
            # switch to fixed beta fit
            mfit.set_mode(mfit.mode+2, fwhm, beta_max)
            # switch to fixed beta fit
            mfit.set_mode(mfit.mode+2, fwhm, beta_max)

        elif (mfit.mode == 1 or mfit.mode == 5) and betaf > beta_max:
            # switch to fixed beta fit
            mfit.set_mode(mfit.mode+2, fwhm, beta_max)


        if fwhmf > fwhm_min and :
        fit = Window(wind, mfit.model(param))
            # Free fit is OK

            covs = np.diag(covar)
            if (covs < 0).any():
                raise HipercamError('Negative covariance in fitMoffat')
            if sky is None:
                    heightfe, xfe, yfe, \
                        fwhmfe, betafe = np.sqrt(covs)
                else:
                    skyfe, heightfe, xfe, yfe, \
                        fwhmfe, betafe = np.sqrt(covs)

            else:

                # fall back to fixed FWHM
                mfit2.fwhm = fwhm_min
                if sky is None:
                    param = (height, xcen, ycen, beta)
                else:
                    param = (sky, height, xcen, ycen, beta)

                # carry out fit
                res = least_squares(
                    mfit2.fun, param, jac=mfit2.jac, method='lm',
                    max_nfev=max_nfev
                )
                if not res.success:
                    raise HipercamError(res.message)
                J = np.matrix(res.jac)
                try:
                    covar = (J.T*J).I
                except np.linalg.LinAlgError as err:
                    raise HipercamError(err)
                soln = res.x

                # process results
                fit = Window(wind, mfit2.model(soln))
                if sky is None:
                    heightf, xf, yf, betaf = soln
                else:
                    skyf, heightf, xf, yf, betaf = soln
=======
    if fwhm < fwhm_min or beta > beta_max:
        raise HipercamError('fwhm and/or beta out of range')

    # construct function object for Moffat fit. First the mode.
    mode = '' if sky is None else 's'
    mode = mode if fwhm_fix else mode + 'f'
    mode = mode if beta_fix else mode + 'b'
    mfit = Mfit(wind, read, gain, ndiv, mode, fwhm, beta)

    mode_switch = False

    while True:

        # retrieve current fit mode
        mode = mfit.mode

        # Rejection loop. There is a break statement at the end of the
        # loop if no pixels have been rejected.

        # set parameters
        param = mfit.set_par(sky, height, xcen, ycen, fwhm, beta)

        # carry out fit
        res = least_squares(
            mfit.fun, param, jac=mfit.jac, method='lm',
            max_nfev=max_nfev
        )
        if not res.success:
            raise HipercamError(res.message)

        # get Jacobian
        J = np.matrix(res.jac)
        try:
            # try / except for singularity
            covar = (J.T*J).I
        except np.linalg.LinAlgError as err:
            raise HipercamError(err)

        param = res.x
        skyf, heightf, xf, yf, fwhmf, betaf = mfit.get_par(param)
        fwhmf = abs(fwhmf)

        if mode.find('b') > -1 and betaf > beta_max:
            # switch to fixed beta fit
            beta = beta_max
            mfit.set_mode(mode.replace('b',''), fwhm, beta)
            
        elif mode.find('f') > -1 and fwhmf < fwhm_min:
            # switch to fixed fwhm fit
            mfit.set_mode(mode.replace('f',''), fwhm_min, beta)

        else:
>>>>>>> b620f592

            # no mode switch, compute fit
            fit = Window(wind, mfit.model(param))

<<<<<<< HEAD
        # now look for bad outliers
        ok = mfit.mask & (mfit.sigma > 0)
        resid = (wind.data - fit.data) / mfit1.sigma
        chisq = (resid[ok]**2).sum()
        nok1 = len(resid[ok])
        sfac = np.sqrt(chisq/nok1)
=======
            covs = np.diag(covar)
            if (covs < 0).any():
                raise HipercamError('Negative covariance in fitMoffat')
>>>>>>> b620f592

            # compute chi**2 and number of OK points
            ok = mfit.mask & (mfit.sigma > 0)
            resid = (wind.data - fit.data) / mfit.sigma
            chisq = (resid[ok]**2).sum()
            nok1 = len(resid[ok])
            sfac = np.sqrt(chisq/nok1)

            # reject any above the defined threshold
            mfit.sigma[ok & (np.abs(resid)> sfac*thresh)] *= -1

            # check whether any have been rejected
            ok = mfit.mask & (mfit.sigma > 0)
            nok = len(mfit.sigma[ok])

            if nok == nok1:
                # no more pixels have been rejected.  calculate how
                # many have been, re-scale the uncertainties to
                # reflect the actual chi**2
                nrej = len(mfit.sigma[mfit.mask]) - nok
                skyfe, heightfe, xfe, yfe, \
                    fwhmfe, betafe = mfit.get_epar(sfac*np.sqrt(covs))
                break

    # OK we are done.
    if sky is None:
        return (
            (heightf,xf,yf,fwhmf,betaf),
            (heightfe,xfe,yfe,fwhmfe,betafe),
            (fit,mfit.x,mfit.y,mfit.sigma,chisq,nok,nrej,len(param),res.nfev)
        )
    else:
        return (
            (skyf,heightf,xf,yf,fwhmf,betaf),
            (skyfe,heightfe,xfe,yfe,fwhmfe,betafe),
            (fit,mfit.x,mfit.y,mfit.sigma,chisq,nok,nrej,len(param),res.nfev)
        )


@jit(nopython=True,cache=True)
def moffat(x, y, sky, height, xcen, ycen, fwhm, beta, xbin, ybin, ndiv):
    """
    Returns a numpy array corresponding to the ordinate grids in xy
    set to a Moffat profile plus a constant. Defined by
    sky + height/(1+alpha*r**2)**beta where r is the distance from the
    centre and alpha is set to give the desired FWHM given the exponent
    beta. As beta becomes large, this tends to a Gaussian shape but has
    more extended wings at low beta.

    Parameters:

      x : 2D numpy array
         the X ordinates over which you want to compute the
         profile. They should be measured in term of unbinned pixels.

      y : 2D numpy array
         the Y ordinates over which you want to compute the
         profile. They should be measured in term of unbinned pixels.

      sky : float
         sky background.

      height : float
         height of central peak

      xcen : float
         X-ordinate of centre

      ycen : float
         Y-ordinate of centre

      fwhm : float
         FWHM of the profile

      beta : float
         Moffat exponent

      xbin : int
         X-size of pixels in terms of unbinned pixels, i.e. the binning factor in X

      ybin : int
         Y-size of pixels in terms of unbinned pixels, i.e. the binning factor in Y

      ndiv : int
         Parameter controlling treatment of sub-pixellation. If > 0, every
         pixel will be sub-divided first into unbinned pixels, and then each
         unbinned pixels will be split into a square array of ndiv by ndiv
         points. The profile will be evaluated and averaged over each of these
         points. Thus if the pixels are binned xbin by ybin, there will be
         xbin*ybin*ndiv**2 evaluations per pixel. This is to cope with the
         case where the seeing is becoming small compared to the pixels, but
         obviously will slow things. To simply evaluate the profile once at
         the centre of each pixel, set ndiv = 0.

    Returns:: 2D numpy array containg the Moffat profile plus constant evaluated
    on the ordinate grids in xy.

    """
    tbeta = max(0.01,beta)
    alpha = 4*(2**(1./tbeta)-1)/fwhm**2

    if ndiv > 0:
        # Complicated case with sub-pixellation allowed for

        # mean offset within sub-pixels
        soff = (ndiv-1)/(2*ndiv)

        prof = np.zeros_like(x)
        for iy in range(ybin):
            # loop over unbinned pixels in Y
            yoff = iy-(ybin-1)/2 - soff
            for ix in range(xbin):
                # loop over unbinned pixels in X
                xoff = ix-(xbin-1)/2 - soff
                for isy in range(ndiv):
                    # loop over sub-pixels in y
                    ysoff = yoff + isy/ndiv
                    for isx in range(ndiv):
                        # loop over sub-pixels in x
                        xsoff = xoff + isx/ndiv
                        rsq = (x+xsoff-xcen)**2+(y+ysoff-ycen)**2
                        prof += (height/xbin/ybin/ndiv**2)*(1+alpha*rsq)**(-tbeta)

        return sky+prof

    else:
        # Fast as possible, compute profile at pixel centres only
        rsq = (x-xcen)**2+(y-ycen)**2
        return height*(1+alpha*rsq)**(-tbeta) + sky

@jit(nopython=True,cache=True)
def dmoffat(x, y, sky, height, xcen, ycen, fwhm, beta, xbin, ybin, ndiv,
            comp_dfwhm, comp_dbeta):
    """Returns a list of numpy arrays corresponding to the ordinate grids
    in xy set to the partial derivatives of a Moffat profile plus a
    constant. Defined by sky + height/(1+alpha*r**2)**beta where r is
    the distance from the centre and alpha is set to give the desired
    FWHM given the exponent beta. As beta becomes large, this tends to
    a Gaussian shape but has more extended wings at low beta. The
    partial derivatives are in the order of the parameters.

    Parameters:

      x  : 2D numpy array
         the X ordinates over which you want to compute the
         profile. They should be measured in term of unbinned pixels.

      y  : 2D numpy array
         the Y ordinates over which you want to compute the
         profile. They should be measured in term of unbinned pixels.

      sky : float or None
         sky background. If `None` it will be ignored.

      height : float
         height of central peak

      xcen : float
         X-ordinate of centre

      ycen : float
         Y-ordinate of centre

      fwhm : float
         FWHM of the profile

      beta : float
         Moffat exponent

      xbin : int
         X-size of pixels in terms of unbinned pixels, i.e. the
         binning factor in X

      ybin : int
         Y-size of pixels in terms of unbinned pixels, i.e. the
         binning factor in Y

      ndiv : int
         Parameter controlling treatment of sub-pixellation. If > 0, every
         pixel will be sub-divided first into unbinned pixels, and then each
         unbinned pixels will be split into a square array of ndiv by ndiv
         points. The profile will be evaluated and averaged over each of these
         points. Thus if the pixels are binned xbin by ybin, there will be
         xbin*ybin*ndiv**2 evaluations per pixel. This is to cope with the
         case where the seeing is becoming small compared to the pixels, but
         obviously will slow things. To simply evaluate the profile once at
         the centre of each pixel, set ndiv = 0.

      comp_dfwhm : bool
         compute derivative wrt FWHM (or not). If False, derivative with respect
         to FWHM will not be computed

      comp_dbeta : bool
         compute derivative wrt beta (or not). If False, derivative with respect
         to beta will not be computed.

    Returns:: in all cases a 6-element tuple is returned, but
    depending upon the comp flags only the first 4, 5 or 6 elements
    may be useful. 6-elements always come back because this helps the
    numba just-in-time compiler function better.

    """
    tbeta = max(0.01, beta)
    alpha = 4*(2**(1/tbeta)-1)/fwhm**2

    dsky = np.ones_like(x)

    if ndiv > 0:
        # complicated sub-pixellation case
        dheight = np.zeros_like(x)
        dxcen = np.zeros_like(x)
        dycen = np.zeros_like(x)
        if comp_dfwhm:
            dfwhm = np.zeros_like(x)
        if comp_dbeta:
            dbeta = np.zeros_like(x)

        # mean offset within sub-pixels
        soff = (ndiv-1)/(2*ndiv)

        for iy in range(ybin):
            # loop over unbinned pixels in Y
            yoff = iy-(ybin-1)/2 - soff
            for ix in range(xbin):
                # loop over unbinned pixels in X
                xoff = ix-(xbin-1)/2 - soff
                for isy in range(ndiv):
                    # loop over sub-pixels in y
                    ysoff = yoff + isy/ndiv
                    for isx in range(ndiv):
                        # loop over sub-pixels in x
                        xsoff = xoff + isx/ndiv

                        # finally compute stuff
                        dx = x + xsoff - xcen
                        dy = y + ysoff - ycen
                        rsq = dx**2 + dy**2

                        denom = 1+alpha*rsq
                        save1 = height*denom**(-tbeta-1)
                        save2 = save1*rsq

                        # derivatives. beta is a bit complicated
                        # because it appears directly through the
                        # exponent but also indirectly through alpha
                        dh = denom**(-tbeta)
                        dheight += dh
                        dxcen += (2*alpha*tbeta)*dx*save1
                        dycen += (2*alpha*tbeta)*dy*save1

                        if comp_dfwhm:
                            dfwhm += (2*alpha*tbeta/fwhm)*save2

                        if comp_dbeta:
                            dbeta += -np.log(denom)*height*dh + \
                                     (4.*np.log(2)*2**(1/tbeta)/tbeta/fwhm**2)*save2

        # Normalise by number of evaluations
        nadd = xbin*ybin*ndiv**2
        dheight /= nadd
        dxcen /= nadd
        dycen /= nadd

        # in the next lines we return the same number of arrays in all cases
        # to help 'numba'
        if comp_dfwhm and comp_dbeta:
            # full set of derivs
            dfwhm /= nadd
            dbeta /= nadd
            return (dsky, dheight, dxcen, dycen, dfwhm, dbeta)

        elif comp_dfwhm:
            dfwhm /= nadd
            return (dsky, dheight, dxcen, dycen, dfwhm, dfwhm)

        elif comp_dbeta:
            dbeta /= nadd
            return (dsky, dheight, dxcen, dycen, dbeta, dbeta)

        else:
            return (dsky, dheight, dxcen, dycen, dycen, dycen)

    else:
        # fast as possible, only compute at centre of pixels
        dx = x - xcen
        dy = y - ycen
        rsq = dx**2 + dy**2

        denom = 1+alpha*rsq
        save1 = height*denom**(-tbeta-1)
        save2 = save1*rsq

        # derivatives. beta is a bit complicated because it appears directly
        # through the exponent but also indirectly through alpha
        dheight = denom**(-tbeta)
        dxcen = (2*alpha*tbeta)*dx*save1
        dycen = (2*alpha*tbeta)*dy*save1

        if comp_dfwhm and comp_dbeta:
            dfwhm = (2*alpha*tbeta/fwhm)*save2
            dbeta = -np.log(denom)*height*dheight + \
                    (4.*np.log(2)*2**(1/tbeta)/tbeta/fwhm**2)*save2
            return (dsky, dheight, dxcen, dycen, dfwhm, dbeta)

        elif comp_dfwhm:
            dfwhm = (2*alpha*tbeta/fwhm)*save2
            return (dsky, dheight, dxcen, dycen, dfwhm, dfwhm)

        elif comp_dbeta:
            dbeta = -np.log(denom)*height*dheight + \
                    (4.*np.log(2)*2**(1/tbeta)/tbeta/fwhm**2)*save2
            return (dsky, dheight, dxcen, dycen, dbeta, dbeta)

        else:
            return (dsky, dheight, dxcen, dycen, dycen, dycen)

def _mask(wind, x, y):
    """Returns circular mask centred on wind, extending to nearest side"""
    x1, x2 = wind.x(0), wind.x(wind.nx-1)
    y1, y2 = wind.y(0), wind.y(wind.ny-1)
    xc, yc = (x1+x2)/2, (y1+y2)/2.
    rad = 1.01*min((x2-x1)/2,(y2-y1)/2)
    return (x-xc)**2+(y-yc)**2 < rad**2

class Mfit:
    """Object providing 'fun' and 'jac' methods for least_squares for
    Mofffat models. Eight operating modes each of which allows the
    following to be free [else not]. Sky assumed = 0 when not free.

       mode == 'sfb' : sky, FWHM, beta
       mode == 'sb' : sky, beta
       mode == 'sf' : sky, FWHM
       mode == 's' : sky
       mode == 'fb' : FWHM, beta
       mode == 'b' : beta
       mode == 'f' : FWHM
       mode == '' : None of the above.

<<<<<<< HEAD
    It is up to the user to set the values of fwhm and beta as attributes for mode != 1.
    A method 'set_mode' provides some basic checks.
=======
    It is up to the user to set the values of fwhm and beta
    appropriate to the mode. A method 'set_mode' provides some basic
    checks.

>>>>>>> b620f592
    """

    def __init__(self, wind, read, gain, ndiv, mode, fwhm=None, beta=None):
        """
        Arguments::

          wind  : Window
             the Window containing data to fit

          read  : float | array
             readout noise in RMS counts. Can be a 2D array if dimensions
             same as the data in wind

          gain  : float | array
             gain in electrons / count. Can be a 2D array if dimensions
             same as the data in wind

          ndiv  : int
             pixel sub-division factor. See comments in fitMoffat
        """
        self.sigma = np.sqrt(read**2+np.maximum(0,wind.data)/gain)
        x = wind.x(np.arange(wind.nx))
        y = wind.y(np.arange(wind.ny))
        self.x, self.y = np.meshgrid(x, y)
        self.data = wind.data
        self.xbin = wind.xbin
        self.ybin = wind.ybin
        self.ndiv = ndiv
        self.mask = _mask(wind, self.x, self.y)
        self.set_mode(mode, fwhm, beta)
<<<<<<< HEAD


    def set_mode(self, mode, fwhm, beta):
        """Sets the mode along with the fwhm and beta with some checks."""
        
        if mode not in ('sfb','sb','sf','s','fb','b','f',''):
            raise HipercamError('invalid mode = {:s}'.format(mode))
        
        if (mode.find('f') == -1 and self.fwhm is None) or \
           (mode.find('b') == -1 and self.beta is None):
            raise HipercamError('invalid mode / fwhm / beta combination')
        
        self.mode = mode
        self.fwhm = fwhm
        self.beta = beta

    def get_par(self, param):
        """Gets parameters (sky, height, xcen, ycen, fwhm, beta) according to
        current least_squares parameter vector, accounting for the
        operating mode. All six are returned in each case, even when this
        is meaningless.

        """
        if self.mode == 'sfb':
            sky, height, xcen, ycen, fwhm, beta = param
        elif self.mode == 'sb':
            sky, height, xcen, ycen, beta = param
            fwhm = self.fwhm
        elif self.mode == 'sf':
            sky, height, xcen, ycen, fwhm = param
            beta = self.beta
        elif self.mode == 's':
            sky, height, xcen, ycen = param
            fwhm = self.fwhm
            beta = self.beta
        elif self.mode == 'fb':
            height, xcen, ycen, fwhm, beta = param
            sky = 0.
        elif self.mode == 'b':
            height, xcen, ycen, beta = param
            sky = 0.
            fwhm = self.fwhm
        elif self.mode == 'f':
            height, xcen, ycen, fwhm = param
            sky = 0.
            beta = self.beta
        elif self.mode == '':
            height, xcen, ycen = param
            sky = 0.
            fwhm = self.fwhm
            beta = self.beta
        else:
            raise HipercamError('invalid mode')

        return (sky, height, xcen, ycen, fwhm, beta)

    def set_par(self, sky, height, xcen, ycen, fwhm, beta):
        """Sets parameters (sky, height, xcen, ycen, fwhm, beta) into correct
        vector for least_squares according to the operating mode

        """
        if self.mode == 'sfb':
            return (sky, height, xcen, ycen, fwhm, beta)
        elif self.mode == 'sb':
            return (sky, height, xcen, ycen, beta)
        elif self.mode == 'sf':
            return (sky, height, xcen, ycen, fwhm)
        elif self.mode == 's':
            return (sky, height, xcen, ycen)
        elif self.mode == 'fb':
            return (height, xcen, ycen, fwhm, beta)
        elif self.mode == 'b':
            reurn (height, xcen, ycen, beta)
        elif self.mode == 'f':
            return (height, xcen, ycen, fwhm)
        elif self.mode == '':
            return (height, xcen, ycen)
        else:
            raise HipercamError('invalid mode')

    def fun(self, param):
        """
        Returns 1D array of normalised residuals. See the model
        method for a description of the argument 'param'
        """
        mod = self.model(param)
        diff = (self.data-mod)/self.sigma
        ok = self.mask & (self.sigma > 0)
        return diff[ok].ravel()
=======


    def set_mode(self, mode, fwhm, beta):
        if mode not in ('sfb', 'sb', 'sf', 's', 'fb', 'b', 'f', ''):
            raise HipercamError('invalid mode = {:s}'.format(mode))

        if (mode.find('f') == -1 and self.fwhm is None) or \
           (mode.find('b') == -1 and self.beta is None):
            raise HipercamError('invalid mode / fwhm / beta combination')
        self.mode = mode
        self.fwhm = fwhm
        self.beta = beta

    def get_par(self, param):
        """Gets parameters (sky, height, xcen, ycen, fwhm, beta) according to
        current least_squares parameter vector, accounting for the
        operating mode. All six are returned in each case, even when this
        is meaningless.
>>>>>>> b620f592

        """
<<<<<<< HEAD
        sky, height, xcen, ycen, fwhm, beta = self.get_par(param)

        comp_fwhm = self.mode.find('f') > -1
        comp_beta = self.mode.find('b') > -1

        # work out which derivatives to bother with
        if self.mode == 'sfb':
            inds = (0,1,2,3,4,5)
        elif self.mode == 'sb':
            inds = (0,1,2,3,4)
        elif self.mode == 'sf':
            inds = (0,1,2,3,4)
        elif self.mode == 's':
            inds = (0,1,2,3)
        elif self.mode == 'fb'
            inds = (1,2,3,4,5)
        elif self.mode == 'b':
            inds = (1,2,3,4)
        elif self.mode == 'f':
            inds = (1,2,3,4)
        elif self.mode == '':
            inds = (1,2,3)

        derivs = dmoffat(
            self.x, self.y, sky, height, xcen, ycen, fwhm, beta,
            self.xbin, self.ybin, self.ndiv, comp_fwhm, comp_beta
        )

        ok = self.mask & (self.sigma > 0)
        return np.column_stack([(-deriv[ind][ok]/self.sigma[ok]).ravel() for ind in inds])
=======
        if self.mode == 'sfb':
            sky, height, xcen, ycen, fwhm, beta = param
        elif self.mode == 'sb':
            sky, height, xcen, ycen, beta = param
            fwhm = self.fwhm
        elif self.mode == 'sf':
            sky, height, xcen, ycen, fwhm = param
            beta = self.beta
        elif self.mode == 's':
            sky, height, xcen, ycen = param
            fwhm = self.fwhm
            beta = self.beta
        elif self.mode == 'fb':
            height, xcen, ycen, fwhm, beta = param
            sky = 0.
        elif self.mode == 'b':
            height, xcen, ycen, beta = param
            sky = 0.
            fwhm = self.fwhm
        elif self.mode == 'f':
            height, xcen, ycen, fwhm = param
            sky = 0.
            beta = self.beta
        elif self.mode == '':
            height, xcen, ycen = param
            sky = 0.
            fwhm = self.fwhm
            beta = self.beta

        return (sky, height, xcen, ycen, fwhm, beta)

    def get_epar(self, param):
        """Gets parameter errors (skye, heighte, xcene, ycene, fwhme, betae)
        passed a vector of errors, accounting for the operating
        mode. All six are returned in each case, with fixed ones set =
        -1
>>>>>>> b620f592

        """
        if self.mode == 'sfb':
            skye, heighte, xcene, ycene, fwhme, betae = param
        elif self.mode == 'sb':
            skye, heighte, xcene, ycene, betae = param
            fwhme = -1.
        elif self.mode == 'sf':
            skye, heighte, xcene, ycene, fwhme = param
            betae = -1.
        elif self.mode == 's':
            skye, heighte, xcene, ycene = param
            fwhme = -1.
            betae = -1.
        elif self.mode == 'fb':
            heighte, xcene, ycene, fwhme, betae = param
            skye = -1.
        elif self.mode == 'b':
            heighte, xcene, ycene, betae = param
            skye = -1.
            fwhme = -1.
        elif self.mode == 'f':
            heighte, xcene, ycene, fwhme = param
            skye = -1.
            betae = -1.
        elif self.mode == '':
            heighte, xcene, ycene = param
            skye = -1.
            fwhme = -1.
            betae = -1.

        return (skye, heighte, xcene, ycene, fwhme, betae)

    def set_par(self, sky, height, xcen, ycen, fwhm, beta):
        """Sets parameters (sky, height, xcen, ycen, fwhm, beta) into correct
        vector for least_squares according to the operating mode

<<<<<<< HEAD
        Argument::

           param : 1D array
              unpacks to (sky, height, xcen, ycen, fwhm, beta) where:
              'sky' is the background per pixel; 'height' is the central
              height of the Moffat function; 'xcen' and 'ycen' are the ordinates
              of its centre in unbinned CCD pixels with (1,1) at the left
              corner of the physical imagine area; 'fwhm' is the FWHM in unbinned
=======
        """
        if self.mode == 'sfb':
            return (sky, height, xcen, ycen, fwhm, beta)
        elif self.mode == 'sb':
            return (sky, height, xcen, ycen, beta)
        elif self.mode == 'sf':
            return (sky, height, xcen, ycen, fwhm)
        elif self.mode == 's':
            return (sky, height, xcen, ycen)
        elif self.mode == 'fb':
            return (height, xcen, ycen, fwhm, beta)
        elif self.mode == 'b':
            reurn (height, xcen, ycen, beta)
        elif self.mode == 'f':
            return (height, xcen, ycen, fwhm)
        elif self.mode == '':
            return (height, xcen, ycen)

    def fun(self, param):
        """
        Returns 1D array of normalised residuals. See the model
        method for a description of the argument 'param'
        """
        mod = self.model(param)
        diff = (self.data-mod)/self.sigma
        ok = self.mask & (self.sigma > 0)
        return diff[ok].ravel()

    def jac(self, param):
        """
        Returns list of 1D arrays of the partial derivatives of
        the normalised residuals with respect to the variable
        parameters.
        """
        sky, height, xcen, ycen, fwhm, beta = self.get_par(param)

        comp_fwhm = self.mode.find('f') > -1
        comp_beta = self.mode.find('b') > -1

        # work out which derivatives to bother with
        if self.mode == 'sfb':
            inds = (0,1,2,3,4,5)
        elif self.mode == 'sb' or self.mode == 'sf':
            inds = (0,1,2,3,4)
        elif self.mode == 's':
            inds = (0,1,2,3)
        elif self.mode == 'fb':
            inds = (1,2,3,4,5)
        elif self.mode == 'b' or self.mode == 'f':
            inds = (1,2,3,4)
        elif self.mode == '':
            inds = (1,2,3)

        derivs = dmoffat(
            self.x, self.y, sky, height, xcen, ycen, fwhm, beta,
            self.xbin, self.ybin, self.ndiv, comp_fwhm, comp_beta
        )

        ok = self.mask & (self.sigma > 0)
        return np.column_stack(
            [(-derivs[ind][ok]/self.sigma[ok]).ravel() for ind in inds]
        )

    def model(self, param):
        """
        Returns 2D array with model given a parameter vector.

        Argument::

           param : 1D array
              parameter vector, with values that depend upon the mode,
              but could include some or all of (sky, height, xcen, ycen,
              fwhm, beta) where 'sky' is the background per pixel;
              'height' is the central height of the Moffat function;
              'xcen' and 'ycen' are the ordinates of its centre in
              unbinned CCD pixels with (1,1) at the left corner of the
              physical imaging area; 'fwhm' is the FWHM in unbinned
>>>>>>> b620f592
              pixels; 'beta' is the Moffat exponent.
        """
        sky, height, xcen, ycen, fwhm, beta = self.get_par(param)
        return moffat(
            self.x, self.y, sky, height, xcen, ycen, fwhm, beta,
            self.xbin, self.ybin, self.ndiv
        )

##########################################
#
# 2D Gaussian + constant section
#
##########################################

def fitGaussian(
        wind, sky, height, xcen, ycen, fwhm, fwhm_min, fwhm_fix,
        read, gain, thresh, ndiv, maxfev=0):
    """Fits the profile of one target in an Window with a 2D symmetric Gaussian
    profile "c + h*exp(-alpha*r**2)" where r is the distance from the centre
    of the aperture. The constant alpha is fixed by the FWHM. The function
    returns the fitted parameters, covariances and a few extras; see below.
    The FWHM can be constrained to lie above a lower limit which can be useful
    when data are heavily binned. If when fwhm_fix == False, the first fit
    with a free FWHM fails, the routine will try again with the fwhm held
    fixed at its input value `fwhm`.

    Arguments::

        wind : Window
            the Window with the data to be fitted. Ideally should contain only
            one target, so chopping down to a small region around the target
            of interest is usually a good idea.

        sky : float
            initial value of the (assumed constant) sky background (counts per
            pixel)

        height : float
            initial peak height of profile (counts)

        xcen : float
            initial X value at centre of profile (unbinned absolute
            coordinates)

        ycen : float
            initial Y value at centre of profile (unbinned absolute
            coordinates)

        fwhm : float
            initial FWHM (unbinned pixels).

        fwhm_min : float
            minimum value to allow FWHM to go to. Useful for heavily binned
            data especially where all signal might be in a single pixel to
            prevent going to silly values. Routine first fits with a free
            FWHM. If it goes below this value it tries again, setting to this
            value. (unbinned pixels)

        fwhm_fix : bool
            fix the FWHM at the value 'fwhm' during fits. Should be a bit
            faster and more robust.

        read : float / array
            readout noise, from which weights are generated. If an
            array it must match the dimensions of the Window. (RMS counts)

        gain : float / array
            gain, from which weights are generated. If an array it
            must match the dimensions of the Window (e- per count)

        thresh : float
            threshold in terms of RMS for rejection. The RMS is obtained from
            read and gain but scaled by the sqrt(chi**2/d.o.f). Typical value
            = 4

        ndiv : int
            Parameter controlling treatment of sub-pixellation. If ndiv > 0,
            every pixel will be sub-divided first into unbinned pixels, and
            then each unbinned pixels will be split into a square array of
            ndiv by ndiv points. The profile will be evaluated and averaged
            over each of these points. Thus if the pixels in `wind` are binned
            xbin by ybin, there will be xbin*ybin*ndiv**2 evaluations per
            pixel. This is to cope with the case where the seeing is becoming
            small compared to the pixels, but obviously will slow things. To
            simply evaluate the profile once at the centre of each pixel in
            `wind`, set ndiv = 0.

        maxfev : int
            maximum number of function evaluations passed through to leastsq.

    Returns:: tuple of tuples

        (pars, sigs, extras) where::

           pars : tuple
                (sky, height, xcen, yce, fwhm). Fitted parameters.
                `fwhm` == `fwhm_min` if fwhm after first fit is < `fwhm_min`,
                or == initial fwhm if `fwhm_fix` == True.

           sigs : tuple
                (skye, heighte, xcene, ycene, fwhme). Standard errors on
                the fit parameters. If `fwhm` defaults to `fwhm_min` or
                `fwhm_fix` == True, then `fwhme` will come back as -1.

           extras : tuple
                (fit, x, y, sigma) where `fit` is a :class:`Window` containing
                the best fit, `x` and `y` are the x and y positions of all
                pixels (2D numpy arrays) and `sigma` is the final set of RMS
                uncertainties on each pixels [option for future: some may come
                back < 0 indicating rejection].

    Raises a HipercamError if the leastsq fails.

    """

    # construct function objects of both types from the first because during
    # rejection, we assume both exist. sigma arrays are constructed here all > 0
    gfit1 = Gfit1(wind, read, gain, ndiv)
    dgfit1 = Dgfit1(gfit1)
    gfit2 = Gfit2(wind, read, gain, fwhm, ndiv)
    dgfit2 = Dgfit2(gfit2)

    while True:
        # Rejection loop. There is a break statement at the end of the loop
        # if no pixels have been rejected.

        # Two pass strategy: fit with a free FWHM, and if it is
        # below fwhm_min, re-fit with the fwhm set = fwhm_min

        if fwhm_fix:
            # FWHM held fixed
            gfit2.fwhm = fwhm
            dgfit2.fwhm = fwhm
            param = (sky, height, xcen, ycen)

            # carry out fit
            soln, covar, info, mesg, ier = leastsq(
                gfit2, param, Dfun=dgfit2, col_deriv=True,
                full_output=True, maxfev=maxfev
            )
            if ier < 1 or ier > 4:
                raise HipercamError(mesg)
            elif covar is None:
                raise HipercamError('leastsq failed returning covar = None')

            # process results
            fit = Window(wind, gfit2.model(soln))
            skyf, heightf, xf, yf = soln
            covs = np.diag(covar)
            if (covs < 0).any():
                raise HipercamError('Negative covariance in fitGaussian')
            skyfe, heightfe, xfe, yfe = np.sqrt(covs)
            fwhmf, fwhmfe = fwhm, -1

        else:
            # FWHM free to vary
            param = (sky, height, xcen, ycen, fwhm)

            # carry out fit
            soln, covar, info, mesg, ier = leastsq(
                gfit1, param, Dfun=dgfit1, col_deriv=True,
                full_output=True, maxfev=maxfev
            )
            if ier < 1 or ier > 4:
                raise HipercamError(mesg)
            elif covar is None:
                raise HipercamError('leastsq failed returning covar = None')

            # process results
            skyf, heightf, xf, yf, fwhmf = soln
            fwhmf = abs(fwhmf)

            if fwhmf > fwhm_min:
                # Free fit is OK
                covs = np.diag(covar)
                if (covs < 0).any():
                    raise HipercamError('Negative covariance in fitGaussian')
                skyfe, heightfe, xfe, yfe, fwhmfe = np.sqrt(covs)
                fit = Window(wind, gfit1.model(soln))

            else:

                # fall back to fixed FWHM
                gfit2.fwhm = fwhm_min
                dgfit2.fwhm = fwhm_min
                param = (sky, height, xcen, ycen)

                # carry out fit
                soln, covar, info, mesg, ier = leastsq(
                    gfit2, param, Dfun=dgfit2, col_deriv=True,
                    full_output=True, maxfev=maxfev
                )
                if ier < 1 or ier > 4:
                    raise HipercamError(mesg)
                elif covar is None:
                    raise HipercamError('leastsq failed returning covar = None')

                # process results
                fit = Window(wind, gfit2.model(soln))
                skyf, heightf, xf, yf = soln
                covs = np.diag(covar)
                if (covs < 0).any():
                    raise HipercamError('Negative covariance in fitGaussian')
                skyfe, heightfe, xfe, yfe = np.sqrt(covs)
                fwhmf, fwhmfe = fwhm_min, -1

        # now look for bad outliers
        ok = gfit1.sigma > 0
        resid = (wind.data - fit.data) / gfit1.sigma
        chisq = (resid[ok]**2).sum()
        nok1 = len(resid[ok])
        sfac = np.sqrt(chisq/(nok1-len(soln)))

        # reject any above the defined threshold
        gfit1.sigma[ok & (np.abs(resid)> sfac*thresh)] *= -1

        # check whether any have been rejected
        ok = gfit1.sigma > 0
        nok = len(gfit1.sigma[ok])
        if nok < nok1:
            # some more pixels have been rejected
            gfit2.sigma = gfit1.sigma
            dgfit1.sigma = gfit1.sigma
            dgfit2.sigma = gfit1.sigma
        else:
            # no more pixels have been rejected.  calculate how many have
            # been, re-scale the uncertainties to reflect the actual chi**2
            nrej = gfit1.sigma.size - nok
            skyfe *= sfac
            heightfe *= sfac
            xfe *= sfac
            yfe *= sfac
            if fwhmfe > 0:
                fwhmfe *= sfac
            break

    # OK we are done.
    return (
        (skyf,heightf,xf,yf,fwhmf),
        (skyfe,heightfe,xfe,yfe,fwhmfe),
        (fit,gfit1.x,gfit1.y,gfit1.sigma,chisq,nok,nrej,len(soln))
    )

@jit(nopython=True,cache=True)
def gaussian(x, y, sky, height, xcen, ycen, fwhm, xbin, ybin, ndiv):
    """Returns a numpy array corresponding to the ordinate grids in xy set to a
    symmetric 2D Gaussian plus a constant. The profile is essentially defined
    by sky + height*exp(-alpha*r**2) where r is the distance from the centre
    and alpha is set to give the desired FWHM, but account is taken of the
    finite size of the pixels by summing over multiple points in each one.

    Arguments::

      x  : 2D numpy array
         the X ordinates over which you want to compute the
         profile. They should be measured in term of unbinned pixels.

      y  : 2D numpy array
         the Y ordinates over which you want to compute the
         profile. They should be measured in term of unbinned pixels.

      sky : float
         sky background

      height : float
         height of central peak

      xcen : float
         X-ordinate of centre

      ycen : float
         Y-ordinate of centre

      fwhm : float
         FWHM of the profile (unbinned pixels)

      xbin : int
         X-size of pixels in terms of unbinned pixels, i.e. the binning factor in X

      ybin : int
         Y-size of pixels in terms of unbinned pixels, i.e. the binning factor in Y

      ndiv : int
         Parameter controlling treatment of sub-pixellation. If > 0, every
         pixel will be sub-divided first into unbinned pixels, and then each
         unbinned pixels will be split into a square array of ndiv by ndiv
         points. The profile will be evaluated and averaged over each of these
         points. Thus if the pixels are binned xbin by ybin, there will be
         xbin*ybin*ndiv**2 evaluations per pixel. This is to cope with the
         case where the seeing is becoming small compared to the pixels, but
         obviously will slow things. To simply evaluate the profile once at
         the centre of each pixel, set ndiv = 0.

    Returns:: 2D numpy array containing the Gaussian plus constant evaluated
    on the ordinate grids in xy.

    """

    alpha = 4.*np.log(2.)/fwhm**2

    if ndiv > 0:
        # Complicated case with sub-pixellation allowed for

        # mean offset within sub-pixels
        soff = (ndiv-1)/(2*ndiv)

        prof = np.zeros_like(x)
        for iy in range(ybin):
            # loop over unbinned pixels in Y
            yoff = iy-(ybin-1)/2 - soff
            for ix in range(xbin):
                # loop over unbinned pixels in X
                xoff = ix-(xbin-1)/2 - soff
                for isy in range(ndiv):
                    # loop over sub-pixels in y
                    ysoff = yoff + isy/ndiv
                    for isx in range(ndiv):
                        # loop over sub-pixels in x
                        xsoff = xoff + isx/ndiv
                        rsq = (x+xsoff-xcen)**2+(y+ysoff-ycen)**2
                        prof += np.exp(-alpha*rsq)

        return sky+(height/xbin/ybin/ndiv**2)*prof

    else:
        # Fast as possible, compute profile at pixel centres only
        rsq = (x-xcen)**2+(y-ycen)**2
        return sky+height*np.exp(-alpha*rsq)

@jit(nopython=True,cache=True)
def dgaussian(x, y, sky, height, xcen, ycen, fwhm, xbin, ybin, ndiv):
    """Returns a list of four or five numpy arrays corresponding to the ordinate
    grids in xy set to the partial derivatives of a symmetric 2D Gaussian plus
    a constant. Defined by sky + height*exp(-alpha*r**2) where r is the
    distance from the centre and alpha is set to give the desired FWHM.  The
    partial derivatives are in the order of the parameters.

    Arguments::

      x  : 2D numpy array
         the X ordinates over which you want to compute the
         profile. They should be measured in term of unbinned pixels.

      y  : 2D numpy array
         the Y ordinates over which you want to compute the
         profile. They should be measured in term of unbinned pixels.

      sky : float
         sky background

      height : float
         height of central peak

      xcen : float
         X-ordinate of centre

      ycen : float
         Y-ordinate of centre

      fwhm : float
         FWHM of the profile

      xbin : int
         X-size of pixels in terms of unbinned pixels, i.e. the binning factor in X

      ybin : int
         Y-size of pixels in terms of unbinned pixels, i.e. the binning factor in Y

      ndiv : int
         Parameter controlling treatment of sub-pixellation. If > 0, every
         pixel will be sub-divided first into unbinned pixels, and then each
         unbinned pixels will be split into a square array of ndiv by ndiv
         points. The profile will be evaluated and averaged over each of these
         points. Thus if the pixels are binned xbin by ybin, there will be
         xbin*ybin*ndiv**2 evaluations per pixel. This is to cope with the
         case where the seeing is becoming small compared to the pixels, but
         obviously will slow things. To simply evaluate the profile once at
         the centre of each pixel, set ndiv = 0.

    Returns:: a list of five 2D numpy arrays containing the partial
    derivatives of a symmetric 2D Gaussian plus constant evaluated on
    the ordinate grids in xy. They come in the same order as they
    appear in the function call.

    """
    alpha = 4.*np.log(2.)/fwhm**2

    dsky = np.ones_like(x)

    if ndiv > 0:
        # complicated sub-pixellation case
        dheight = np.zeros_like(x)
        dxcen = np.zeros_like(x)
        dycen = np.zeros_like(x)
        dfwhm = np.zeros_like(x)

        # mean offset within sub-pixels
        soff = (ndiv-1)/(2*ndiv)

        for iy in range(ybin):
            # loop over unbinned pixels in Y
            yoff = iy-(ybin-1)/2 - soff
            for ix in range(xbin):
                # loop over unbinned pixels in X
                xoff = ix-(xbin-1)/2 - soff
                for isy in range(ndiv):
                    # loop over sub-pixels in y
                    ysoff = yoff + isy/ndiv
                    for isx in range(ndiv):
                        # loop over sub-pixels in x
                        xsoff = xoff + isx/ndiv

                        # finally compute stuff
                        dx = x + xsoff - xcen
                        dy = y + ysoff - ycen
                        rsq = dx**2 + dy**2

                        dh = np.exp(-alpha*rsq)
                        dheight += dh
                        dxcen += (2*alpha*height)*dh*dx
                        dycen += (2*alpha*height)*dh*dy
                        dfwhm += (2*alpha*height/fwhm)*dh*rsq

        # Normalise by number of evaluations
        nadd = xbin*ybin*ndiv**2
        dheight /= nadd
        dxcen /= nadd
        dycen /= nadd

        dfwhm /= nadd
        #            return np.dstack((dsky, dheight, dxcen, dycen, dfwhm))
        return (dsky, dheight, dxcen, dycen, dfwhm)

    else:
        # fast as possible, only compute at centre of pixels
        dx = x - xcen
        dy = y - ycen
        rsq = dx**2 + dy**2

        dheight = np.exp(-alpha*rsq)
        dxcen = (2*alpha*height)*dheight*dx
        dycen = (2*alpha*height)*dheight*dy
        dfwhm = (2*alpha*height/fwhm)*dheight*rsq
        #            return np.dstack((dsky, dheight, dxcen, dycen, dfwhm))
        return (dsky, dheight, dxcen, dycen, dfwhm)

class Gfit1:
    """
    Function object to pass to leastsq for Gaussian + constant
    background model with free FWHM.
    """

    def __init__(self, wind, read, gain, ndiv):
        """
        Arguments::

          wind : Window
             the Window containing data to fit

          read : float / array
             readout noise in RMS counts. Can be a 2D array if dimensions
             same as the data in wind

          gain : float / array
             gain in electrons / count. Can be a 2D array if dimensions
             same as the data in wind

          ndiv : int
             pixel sub-division factor. See comments in fitGaussian.
        """
        self.sigma = np.sqrt(read**2+np.maximum(0,wind.data)/gain)
        x = wind.x(np.arange(wind.nx))
        y = wind.y(np.arange(wind.ny))
        self.x, self.y = np.meshgrid(x, y)
        self.data = wind.data
        self.xbin = wind.xbin
        self.ybin = wind.ybin
        self.ndiv = ndiv
        self.mask = _mask(wind, self.x, self.y)

    def __call__(self, param):
        """
        Returns 1D array of normalised residuals. See the model
        method for a description of the argument 'param'
        """
        mod = self.model(param)
        diff = (self.data-mod)/self.sigma
        ok = self.mask & (self.sigma > 0)
        return diff[ok].ravel()

    def model(self, param):
        """Returns 2D array with model given a parameter vector.

        Argument::

           param : 1D array
              unpacks to (sky, height, xcen, ycen, fwhm) where: 'sky' is the
              background per pixel; 'height' is the central height of the
              Gaussian; 'xcen' and 'ycen' are the ordinates of its centre in
              unbinned CCD pixels with (1,1) at the left corner of the
              physical imagine area; 'fwhm' is the FWHM in unbinned pixels.

        """
        sky, height, xcen, ycen, fwhm = param
        return support.gaussian(
            self.x, self.y, sky, height, xcen, ycen, fwhm,
            self.xbin, self.ybin, self.ndiv
        )

class Dgfit1:
    """
    Function object to pass to leastsq to calculate the Jacobian equivalent
    to Gfit1
    """

    def __init__(self, gfit):
        """
        Arguments::

          gfit : Gfit1
             the Gfit1 object passed as 'func' to leastsq
        """
        self.mask = gfit.mask
        self.sigma = gfit.sigma
        self.x, self.y = gfit.x, gfit.y
        self.xbin = gfit.xbin
        self.ybin = gfit.ybin
        self.ndiv = gfit.ndiv

    def __call__(self, param):
        """Returns list of 1D arrays of the partial derivatives of the normalised
        residuals with respect to the variable parameters.

        """
        sky, height, xcen, ycen, fwhm = param
        derivs = dgaussian(
            self.x, self.y, sky, height, xcen, ycen, fwhm,
            self.xbin, self.ybin, self.ndiv
        )
        ok = self.mask & (self.sigma > 0)
        return [(-deriv[ok]/self.sigma[ok]).ravel() for deriv in derivs]

class Gfit2:
    """
    Function object to pass to leastsq for Gaussian + constant
    background model with a fixed FWHM.
    """

    def __init__(self, wind, read, gain, fwhm, ndiv):
        """
        Arguments:

          wind : Window
             the Window containing data to fit

          read : float / array
             readout noise in RMS counts. Can be a 2D array if dimensions
             same as the data in wind

          gain : float / array
             gain in electrons / count. Can be a 2D array if dimensions
             same as the data in wind

          fwhm : float
             the fixed FWHM to use

          ndiv : int
             sub-pixellation factor. See fitGaussian for more.

        """
        self.sigma = np.sqrt(read**2+np.maximum(0,wind.data)/gain)
        x = wind.x(np.arange(wind.nx))
        y = wind.y(np.arange(wind.ny))
        self.x, self.y = np.meshgrid(x, y)
        self.data = wind.data
        self.fwhm = fwhm
        self.xbin = wind.xbin
        self.ybin = wind.ybin
        self.ndiv = ndiv
        self.mask = _mask(wind, self.x, self.y)

    def __call__(self, param):
        """
        Returns 1D array of normalised residuals
        """

        mod = self.model(param)
        diff = (self.data-mod)/self.sigma
        ok = self.mask & (self.sigma > 0)
        return diff[ok].ravel()

    def model(self, param):
        """Returns 2D array with model given a parameter vector.

        Argument::

           param : 1D array
              unpacks to (sky, height, xcen, ycen) where: 'sky' is the
              background per pixel; 'height' is the central height of the
              Moffat function; 'xcen' and 'ycen' are the ordinates of its
              centre in unbinned CCD pixels with (1,1) at the left corner of
              the physical imagine area.

        """
        sky, height, xcen, ycen = param
        return gaussian(
            self.x, self.y, sky, height, xcen, ycen, self.fwhm,
            self.xbin, self.ybin, self.ndiv
        )

class Dgfit2:
    """
    Function object to pass to leastsq to calculate the Jacobian equivalent
    to Gfit2
    """

    def __init__(self, gfit):
        """
        Arguments::

          gfit : Gfit2
             the Gfit2 object passed as 'func' to leastsq
        """
        self.mask = gfit.mask
        self.sigma = gfit.sigma
        self.x, self.y = gfit.x, gfit.y
        self.fwhm = gfit.fwhm
        self.xbin = gfit.xbin
        self.ybin = gfit.ybin
        self.ndiv = gfit.ndiv

    def __call__(self, param):
        """
        Returns list of 1D arrays of the partial derivatives of
        the normalised residuals with respect to the variable
        parameters.
        """
        sky, height, xcen, ycen = param
        derivs = dgaussian(
            self.x, self.y, sky, height, xcen, ycen, self.fwhm,
            self.xbin, self.ybin, self.ndiv
        )

        # note one more derivative is resturned than we need, so
        # we cut it out (the last one)
        ok = self.mask & (self.sigma > 0)
        sigs = self.sigma[ok]
        return [(-deriv[ok]/sigs).ravel() for deriv in derivs[:-1]]<|MERGE_RESOLUTION|>--- conflicted
+++ resolved
@@ -159,11 +159,7 @@
 #
 ##############################
 
-<<<<<<< HEAD
 def fitMoffat( wind, sky, height, xcen, ycen, fwhm, fwhm_min, fwhm_max,
-=======
-def fitMoffat( wind, sky, height, xcen, ycen, fwhm, fwhm_min,
->>>>>>> b620f592
                fwhm_fix, beta, beta_max, beta_fix, read, gain, thresh,
                ndiv, max_nfev=None):
     """Fits the profile of one target in a Window with a symmetric 2D Moffat
@@ -221,16 +217,10 @@
             initial value of Moffat exponent beta
 
         beta_max : float
-<<<<<<< HEAD
-            maximum value to allow beta to go to. For large beta, Moffat profiles
-            degenerate into guassians. The routines tries with a free beta, but
-            restarts if beta goes above this value.
-=======
             maximum value to allow beta to go to. For large beta,
             Moffat profiles degenerate into guassians. The routines
             tries with a free beta, but restarts if beta goes above
             this value.
->>>>>>> b620f592
 
         beta_fix : bool
             fix beta at its initial value during fits. Should be a bit
@@ -299,110 +289,6 @@
 
     """
 
-<<<<<<< HEAD
-    # construct function object for Moffat fit.
-    if fwhm_fix and beta_fix:
-        mode = 4
-    elif fwhm_fix:
-        mode = 2
-    elif beta_fix:
-        mode = 3
-    else:
-        mode = 1
-    if sky is None:
-        mode += 4
-
-    mfit = Mfit(wind, read, gain, mode, fwhm, beta)
-    mode_switch = False
-
-    while True:
-
-        # retrieve current fit mode
-        mode = mfit.mode
-
-        # Rejection loop. There is a break statement at the end of the loop
-        # if no pixels have been rejected.
-
-        # set parameters
-        param = mfit.set_par(sky, height, xcen, ycen, fwhm, beta)
-
-        # carry out fit
-        res = least_squares(
-            mfit.fun, param, jac=mfit.jac, method='lm',
-            max_nfev=max_nfev
-        )
-        if not res.success:
-            raise HipercamError(res.message)
-
-        # get Jacobian
-        J = np.matrix(res.jac)
-        try:
-            # try / except for singularity
-            covar = (J.T*J).I
-        except np.linalg.LinAlgError as err:
-            raise HipercamError(err)
-
-        param = res.x
-        skyf, heightf, xf, yf, fwhmf, betaf = mfit.get_par(param)
-        fwhmf = abs(fwhmf)
-
-
-        if betaf > beta_max and \
-           (mode == 1 or mode == 3 or mode == 5 or mode == mfit) and betaf > beta_max:
-            # switch to fixed beta fit
-            mfit.set_mode(mfit.mode+2, fwhm, beta_max)
-            # switch to fixed beta fit
-            mfit.set_mode(mfit.mode+2, fwhm, beta_max)
-
-        elif (mfit.mode == 1 or mfit.mode == 5) and betaf > beta_max:
-            # switch to fixed beta fit
-            mfit.set_mode(mfit.mode+2, fwhm, beta_max)
-
-
-        if fwhmf > fwhm_min and :
-        fit = Window(wind, mfit.model(param))
-            # Free fit is OK
-
-            covs = np.diag(covar)
-            if (covs < 0).any():
-                raise HipercamError('Negative covariance in fitMoffat')
-            if sky is None:
-                    heightfe, xfe, yfe, \
-                        fwhmfe, betafe = np.sqrt(covs)
-                else:
-                    skyfe, heightfe, xfe, yfe, \
-                        fwhmfe, betafe = np.sqrt(covs)
-
-            else:
-
-                # fall back to fixed FWHM
-                mfit2.fwhm = fwhm_min
-                if sky is None:
-                    param = (height, xcen, ycen, beta)
-                else:
-                    param = (sky, height, xcen, ycen, beta)
-
-                # carry out fit
-                res = least_squares(
-                    mfit2.fun, param, jac=mfit2.jac, method='lm',
-                    max_nfev=max_nfev
-                )
-                if not res.success:
-                    raise HipercamError(res.message)
-                J = np.matrix(res.jac)
-                try:
-                    covar = (J.T*J).I
-                except np.linalg.LinAlgError as err:
-                    raise HipercamError(err)
-                soln = res.x
-
-                # process results
-                fit = Window(wind, mfit2.model(soln))
-                if sky is None:
-                    heightf, xf, yf, betaf = soln
-                else:
-                    skyf, heightf, xf, yf, betaf = soln
-=======
     if fwhm < fwhm_min or beta > beta_max:
         raise HipercamError('fwhm and/or beta out of range')
 
@@ -455,23 +341,13 @@
             mfit.set_mode(mode.replace('f',''), fwhm_min, beta)
 
         else:
->>>>>>> b620f592
 
             # no mode switch, compute fit
             fit = Window(wind, mfit.model(param))
 
-<<<<<<< HEAD
-        # now look for bad outliers
-        ok = mfit.mask & (mfit.sigma > 0)
-        resid = (wind.data - fit.data) / mfit1.sigma
-        chisq = (resid[ok]**2).sum()
-        nok1 = len(resid[ok])
-        sfac = np.sqrt(chisq/nok1)
-=======
             covs = np.diag(covar)
             if (covs < 0).any():
                 raise HipercamError('Negative covariance in fitMoffat')
->>>>>>> b620f592
 
             # compute chi**2 and number of OK points
             ok = mfit.mask & (mfit.sigma > 0)
@@ -810,15 +686,10 @@
        mode == 'f' : FWHM
        mode == '' : None of the above.
 
-<<<<<<< HEAD
-    It is up to the user to set the values of fwhm and beta as attributes for mode != 1.
-    A method 'set_mode' provides some basic checks.
-=======
     It is up to the user to set the values of fwhm and beta
     appropriate to the mode. A method 'set_mode' provides some basic
     checks.
 
->>>>>>> b620f592
     """
 
     def __init__(self, wind, read, gain, ndiv, mode, fwhm=None, beta=None):
@@ -849,19 +720,15 @@
         self.ndiv = ndiv
         self.mask = _mask(wind, self.x, self.y)
         self.set_mode(mode, fwhm, beta)
-<<<<<<< HEAD
-
 
     def set_mode(self, mode, fwhm, beta):
-        """Sets the mode along with the fwhm and beta with some checks."""
-        
-        if mode not in ('sfb','sb','sf','s','fb','b','f',''):
+        """Set the operation mode with some light checks"""
+        if mode not in ('sfb', 'sb', 'sf', 's', 'fb', 'b', 'f', ''):
             raise HipercamError('invalid mode = {:s}'.format(mode))
-        
+
         if (mode.find('f') == -1 and self.fwhm is None) or \
            (mode.find('b') == -1 and self.beta is None):
             raise HipercamError('invalid mode / fwhm / beta combination')
-        
         self.mode = mode
         self.fwhm = fwhm
         self.beta = beta
@@ -910,6 +777,16 @@
         """Sets parameters (sky, height, xcen, ycen, fwhm, beta) into correct
         vector for least_squares according to the operating mode
 
+        Argument::
+
+           param : 1D array
+              unpacks to (sky, height, xcen, ycen, fwhm, beta) where:
+              'sky' is the background per pixel; 'height' is the
+              central height of the Moffat function; 'xcen' and 'ycen'
+              are the ordinates of its centre in unbinned CCD pixels
+              with (1,1) at the left corner of the physical imagine
+              area; 'fwhm' is the FWHM in unbinned
+
         """
         if self.mode == 'sfb':
             return (sky, height, xcen, ycen, fwhm, beta)
@@ -930,106 +807,11 @@
         else:
             raise HipercamError('invalid mode')
 
-    def fun(self, param):
-        """
-        Returns 1D array of normalised residuals. See the model
-        method for a description of the argument 'param'
-        """
-        mod = self.model(param)
-        diff = (self.data-mod)/self.sigma
-        ok = self.mask & (self.sigma > 0)
-        return diff[ok].ravel()
-=======
-
-
-    def set_mode(self, mode, fwhm, beta):
-        if mode not in ('sfb', 'sb', 'sf', 's', 'fb', 'b', 'f', ''):
-            raise HipercamError('invalid mode = {:s}'.format(mode))
-
-        if (mode.find('f') == -1 and self.fwhm is None) or \
-           (mode.find('b') == -1 and self.beta is None):
-            raise HipercamError('invalid mode / fwhm / beta combination')
-        self.mode = mode
-        self.fwhm = fwhm
-        self.beta = beta
-
-    def get_par(self, param):
-        """Gets parameters (sky, height, xcen, ycen, fwhm, beta) according to
-        current least_squares parameter vector, accounting for the
-        operating mode. All six are returned in each case, even when this
-        is meaningless.
->>>>>>> b620f592
-
-        """
-<<<<<<< HEAD
-        sky, height, xcen, ycen, fwhm, beta = self.get_par(param)
-
-        comp_fwhm = self.mode.find('f') > -1
-        comp_beta = self.mode.find('b') > -1
-
-        # work out which derivatives to bother with
-        if self.mode == 'sfb':
-            inds = (0,1,2,3,4,5)
-        elif self.mode == 'sb':
-            inds = (0,1,2,3,4)
-        elif self.mode == 'sf':
-            inds = (0,1,2,3,4)
-        elif self.mode == 's':
-            inds = (0,1,2,3)
-        elif self.mode == 'fb'
-            inds = (1,2,3,4,5)
-        elif self.mode == 'b':
-            inds = (1,2,3,4)
-        elif self.mode == 'f':
-            inds = (1,2,3,4)
-        elif self.mode == '':
-            inds = (1,2,3)
-
-        derivs = dmoffat(
-            self.x, self.y, sky, height, xcen, ycen, fwhm, beta,
-            self.xbin, self.ybin, self.ndiv, comp_fwhm, comp_beta
-        )
-
-        ok = self.mask & (self.sigma > 0)
-        return np.column_stack([(-deriv[ind][ok]/self.sigma[ok]).ravel() for ind in inds])
-=======
-        if self.mode == 'sfb':
-            sky, height, xcen, ycen, fwhm, beta = param
-        elif self.mode == 'sb':
-            sky, height, xcen, ycen, beta = param
-            fwhm = self.fwhm
-        elif self.mode == 'sf':
-            sky, height, xcen, ycen, fwhm = param
-            beta = self.beta
-        elif self.mode == 's':
-            sky, height, xcen, ycen = param
-            fwhm = self.fwhm
-            beta = self.beta
-        elif self.mode == 'fb':
-            height, xcen, ycen, fwhm, beta = param
-            sky = 0.
-        elif self.mode == 'b':
-            height, xcen, ycen, beta = param
-            sky = 0.
-            fwhm = self.fwhm
-        elif self.mode == 'f':
-            height, xcen, ycen, fwhm = param
-            sky = 0.
-            beta = self.beta
-        elif self.mode == '':
-            height, xcen, ycen = param
-            sky = 0.
-            fwhm = self.fwhm
-            beta = self.beta
-
-        return (sky, height, xcen, ycen, fwhm, beta)
-
     def get_epar(self, param):
         """Gets parameter errors (skye, heighte, xcene, ycene, fwhme, betae)
         passed a vector of errors, accounting for the operating
         mode. All six are returned in each case, with fixed ones set =
         -1
->>>>>>> b620f592
 
         """
         if self.mode == 'sfb':
@@ -1063,38 +845,6 @@
 
         return (skye, heighte, xcene, ycene, fwhme, betae)
 
-    def set_par(self, sky, height, xcen, ycen, fwhm, beta):
-        """Sets parameters (sky, height, xcen, ycen, fwhm, beta) into correct
-        vector for least_squares according to the operating mode
-
-<<<<<<< HEAD
-        Argument::
-
-           param : 1D array
-              unpacks to (sky, height, xcen, ycen, fwhm, beta) where:
-              'sky' is the background per pixel; 'height' is the central
-              height of the Moffat function; 'xcen' and 'ycen' are the ordinates
-              of its centre in unbinned CCD pixels with (1,1) at the left
-              corner of the physical imagine area; 'fwhm' is the FWHM in unbinned
-=======
-        """
-        if self.mode == 'sfb':
-            return (sky, height, xcen, ycen, fwhm, beta)
-        elif self.mode == 'sb':
-            return (sky, height, xcen, ycen, beta)
-        elif self.mode == 'sf':
-            return (sky, height, xcen, ycen, fwhm)
-        elif self.mode == 's':
-            return (sky, height, xcen, ycen)
-        elif self.mode == 'fb':
-            return (height, xcen, ycen, fwhm, beta)
-        elif self.mode == 'b':
-            reurn (height, xcen, ycen, beta)
-        elif self.mode == 'f':
-            return (height, xcen, ycen, fwhm)
-        elif self.mode == '':
-            return (height, xcen, ycen)
-
     def fun(self, param):
         """
         Returns 1D array of normalised residuals. See the model
@@ -1154,7 +904,6 @@
               'xcen' and 'ycen' are the ordinates of its centre in
               unbinned CCD pixels with (1,1) at the left corner of the
               physical imaging area; 'fwhm' is the FWHM in unbinned
->>>>>>> b620f592
               pixels; 'beta' is the Moffat exponent.
         """
         sky, height, xcen, ycen, fwhm, beta = self.get_par(param)
